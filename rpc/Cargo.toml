[package]
name = 'cord-rpc'
<<<<<<< HEAD
version = '0.6.0'
=======
version = '0.6.1'
>>>>>>> f01642ef
authors = ['Dhiway <info@dhiway.com>']
edition = '2021'
license = "GPL-3.0"
homepage = "https://cord.network"
repository = "https://github.com/dhiway/cord"

[dependencies]
jsonrpc-core = "18.0.0"
cord-primitives = { package = "cord-primitives", path="../primitives"}
pallet-transaction-payment-rpc = { git = "https://github.com/paritytech/substrate", branch = "polkadot-v0.9.16" }
sc-client-api = { git = "https://github.com/paritytech/substrate", branch = "polkadot-v0.9.16" }
sp-block-builder = { git = "https://github.com/paritytech/substrate", branch = "polkadot-v0.9.16" }
sp-blockchain = { git = "https://github.com/paritytech/substrate", branch = "polkadot-v0.9.16" }
sp-runtime = { git = "https://github.com/paritytech/substrate", branch = "polkadot-v0.9.16" }
sp-api = { git = "https://github.com/paritytech/substrate", branch = "polkadot-v0.9.16" }
sc-rpc = { git = "https://github.com/paritytech/substrate", branch = "polkadot-v0.9.16" }
sc-rpc-api = { git = "https://github.com/paritytech/substrate", branch = "polkadot-v0.9.16" }
sc-transaction-pool-api = { git = "https://github.com/paritytech/substrate", branch = "polkadot-v0.9.16" }
frame-rpc-system = { package = "substrate-frame-rpc-system", git = "https://github.com/paritytech/substrate", branch = "polkadot-v0.9.16" }
<|MERGE_RESOLUTION|>--- conflicted
+++ resolved
@@ -1,10 +1,6 @@
 [package]
 name = 'cord-rpc'
-<<<<<<< HEAD
-version = '0.6.0'
-=======
 version = '0.6.1'
->>>>>>> f01642ef
 authors = ['Dhiway <info@dhiway.com>']
 edition = '2021'
 license = "GPL-3.0"
