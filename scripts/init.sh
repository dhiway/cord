--- conflicted
+++ resolved
@@ -10,13 +10,9 @@
    rustup update stable
 fi
 
-<<<<<<< HEAD
-rustup target add wasm32-unknown-unknown --toolchain nightly
-=======
 rustup target add wasm32-unknown-unknown --toolchain nightly-2022-07-24
 rustup target add wasm32-unknown-unknown --toolchain stable
 rustup override set nightly-2022-07-24 --path $BASEDIR/..
->>>>>>> 427e4dc9
 
 # Install wasm-gc. It's useful for stripping slimming down wasm binaries.
 command -v wasm-gc || \
