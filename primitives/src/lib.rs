// This file is part of CORD – https://cord.network

// Copyright (C) 2019-2022 Dhiway Networks Pvt. Ltd.
// SPDX-License-Identifier: GPL-3.0-or-later

// CORD is free software: you can redistribute it and/or modify
// it under the terms of the GNU General Public License as published by
// the Free Software Foundation, either version 3 of the License, or
// (at your option) any later version.

// CORD is distributed in the hope that it will be useful,
// but WITHOUT ANY WARRANTY; without even the implied warranty of
// MERCHANTABILITY or FITNESS FOR A PARTICULAR PURPOSE. See the
// GNU General Public License for more details.

// You should have received a copy of the GNU General Public License
// along with CORD. If not, see <https://www.gnu.org/licenses/>.

//! Low-level types used throughout the CORD code.

#![cfg_attr(not(feature = "std"), no_std)]
#![warn(unused_crate_dependencies)]

use frame_support::{traits::ConstU32, BoundedVec};
use sp_runtime::{
	generic,
	traits::{BlakeTwo256, IdentifyAccount, Verify},
	MultiSignature, OpaqueExtrinsic,
};
use sp_std::vec::Vec;
pub mod ss58identifier;

/// An index to a block.
pub type BlockNumber = u32;

/// Alias to 512-bit hash when used in the context of a transaction signature on
/// the chain.
pub type Signature = MultiSignature;

/// Some way of identifying an account on the chain. We intentionally make it
/// equivalent to the public key of our transaction signing scheme.
pub type AccountId = <<Signature as Verify>::Signer as IdentifyAccount>::AccountId;

/// The type for looking up accounts. We don't expect more than 4 billion of
/// them.
pub type AccountIndex = u32;

/// Balance of an account.
pub type Balance = u128;

/// Type used for expressing timestamp.
pub type Moment = u64;

/// Index of a transaction in the chain.
pub type Index = u32;

/// A hash of some data used by the chain.
pub type Hash = sp_core::H256;

// A timestamp: milliseconds since the unix epoch.
/// `u64` is enough to represent a duration of half a billion years, when the
/// time scale is milliseconds.
pub type Timestamp = u64;

/// Digest item type.
pub type DigestItem = generic::DigestItem;

/// Header type.
pub type Header = generic::Header<BlockNumber, BlakeTwo256>;

/// Block type.
pub type Block = generic::Block<Header, OpaqueExtrinsic>;

/// Block ID.
pub type BlockId = generic::BlockId<Block>;

/// CID type.
pub type CidOf = Vec<u8>;

/// Version type.
pub type VersionOf = Vec<u8>;

/// Score type.
pub type ScoreOf = u32;

/// Score count type.
pub type CountOf = u32;

/// IDentifier type.
pub type IdentifierOf = BoundedVec<u8, ConstU32<49>>;

/// IDentifier type.
<<<<<<< HEAD
pub type ScoreIdentifierOf = BoundedVec<u8, ConstU32<72>>;
=======
pub type IdentifierOf = BoundedVec<u8, ConstU32<48>>;
// pub type IdentifierOf = Vec<u8>;
>>>>>>> 427e4dc9

/// MetaData type.
pub type MetaDataOf = BoundedVec<u8, ConstU32<15360>>;

/// status Information
pub type StatusOf = bool;

/// Authorship period
// pub const AUTHORSHIP_PERIOD: u32 = 5256000;
pub const AUTHORSHIP_PERIOD: u32 = 20;

/// collection identifier prefix.
pub const SPACE_PREFIX: u16 = 31;

/// schema identifier prefix.
pub const SCHEMA_PREFIX: u16 = 41;

/// stream identifier prefix.
pub const STREAM_PREFIX: u16 = 51;
/// ratings identifier prefix
pub const SCORE_PREFIX: u16 = 101;

/// stream identifier prefix.
pub const HIERARCHY_PREFIX: u16 = 1_383;

/// Macro to set a value (e.g. when using the `parameter_types` macro) to either
/// a production value or to an environment variable or testing value (in case
/// the `fast-runtime` feature is selected). Note that the environment variable
/// is evaluated _at compile time_.
///
/// Usage:
/// ```Rust
/// parameter_types! {
///     // Note that the env variable version parameter cannot be const.
///     pub LaunchPeriod: BlockNumber = prod_or_fast!(7 * DAYS, 1, "CORD_LAUNCH_PERIOD");
///     pub const VotingPeriod: BlockNumber = prod_or_fast!(7 * DAYS, 1 * MINUTES);
/// }
/// ```
#[macro_export]
macro_rules! prod_or_fast {
	($prod:expr, $test:expr) => {
		if cfg!(feature = "fast-runtime") {
			$test
		} else {
			$prod
		}
	};
	($prod:expr, $test:expr, $env:expr) => {
		if cfg!(feature = "fast-runtime") {
			core::option_env!($env).map(|s| s.parse().ok()).flatten().unwrap_or($test)
		} else {
			$prod
		}
	};
}<|MERGE_RESOLUTION|>--- conflicted
+++ resolved
@@ -87,15 +87,8 @@
 pub type CountOf = u32;
 
 /// IDentifier type.
-pub type IdentifierOf = BoundedVec<u8, ConstU32<49>>;
-
-/// IDentifier type.
-<<<<<<< HEAD
-pub type ScoreIdentifierOf = BoundedVec<u8, ConstU32<72>>;
-=======
 pub type IdentifierOf = BoundedVec<u8, ConstU32<48>>;
 // pub type IdentifierOf = Vec<u8>;
->>>>>>> 427e4dc9
 
 /// MetaData type.
 pub type MetaDataOf = BoundedVec<u8, ConstU32<15360>>;
