--- conflicted
+++ resolved
@@ -19,10 +19,6 @@
 #![allow(clippy::unused_unit)]
 
 use cord_primitives::{IdentifierOf, StatusOf};
-<<<<<<< HEAD
-=======
-use frame_support::traits::{Currency, OnUnbalanced, ReservableCurrency};
->>>>>>> 31c22996
 use frame_support::{ensure, storage::types::StorageMap};
 use sp_runtime::traits::{IdentifyAccount, Verify};
 use sp_std::{fmt::Debug, prelude::Clone, str, vec::Vec};
@@ -63,21 +59,8 @@
 			Success = CordAccountOf<Self>,
 			<Self as frame_system::Config>::Origin,
 		>;
-<<<<<<< HEAD
 		type ForceOrigin: EnsureOrigin<Self::Origin>;
 		type Signature: Verify<Signer = <Self as pallet::Config>::Signer> + Parameter;
-=======
-		/// The currency trait.
-		type Currency: ReservableCurrency<Self::AccountId>;
-		/// slashed funds.
-		type Slashed: OnUnbalanced<NegativeImbalanceOf<Self>>;
-		/// The amount held on deposit for a registered mark
-		#[pallet::constant]
-		type Deposit: Get<BalanceOf<Self>>;
-		/// The origin which may forcibly remove a mark. Root can always do this.
-		type ForceOrigin: EnsureOrigin<Self::Origin>;
-		type Signature: Verify<Signer = Self::Signer> + Parameter;
->>>>>>> 31c22996
 		type Signer: IdentifyAccount<AccountId = CordAccountOf<Self>> + Parameter;
 		type Event: From<Event<Self>> + IsType<<Self as frame_system::Config>::Event>;
 		type WeightInfo: WeightInfo;
@@ -104,38 +87,12 @@
 	#[pallet::getter(fn commits)]
 	pub type Commits<T> =
 		StorageMap<_, Blake2_128Concat, IdentifierOf, Vec<StreamCommit<T>>, OptionQuery>;
-<<<<<<< HEAD
-=======
-
-	/// stream deposit details stored on chain.
-	/// It maps from a stream Id to the author and deposit.
-	#[pallet::storage]
-	#[pallet::getter(fn deposit_of)]
-	pub type DepositOf<T> = StorageMap<
-		_,
-		Blake2_128Concat,
-		IdentifierOf,
-		(CordAccountOf<T>, BalanceOf<T>),
-		OptionQuery,
-	>;
+
 	/// stream hashes stored on chain.
 	/// It maps from a stream hash to Id (resolve from hash).
 	#[pallet::storage]
 	#[pallet::getter(fn hashes_of)]
 	pub type HashesOf<T> = StorageMap<_, Blake2_128Concat, HashOf<T>, IdentifierOf, OptionQuery>;
->>>>>>> 31c22996
-
-	/// stream hashes stored on chain.
-	/// It maps from a stream hash to Id (resolve from hash).
-	#[pallet::storage]
-<<<<<<< HEAD
-	#[pallet::getter(fn hashes_of)]
-	pub type HashesOf<T> = StorageMap<_, Blake2_128Concat, HashOf<T>, IdentifierOf, OptionQuery>;
-=======
-	#[pallet::getter(fn expired_of)]
-	pub type ExpiredOf<T> =
-		StorageMap<_, Blake2_128Concat, SignatureOf<T>, IdentifierOf, OptionQuery>;
->>>>>>> 31c22996
 
 	#[pallet::event]
 	#[pallet::generate_deposit(pub(super) fn deposit_event)]
@@ -151,11 +108,7 @@
 		Status(IdentifierOf, CordAccountOf<T>),
 		/// A stream has been removed.
 		/// \[stream identifier\]
-<<<<<<< HEAD
 		Remove(IdentifierOf),
-=======
-		Remove(IdentifierOf, CordAccountOf<T>),
->>>>>>> 31c22996
 	}
 
 	#[pallet::error]
@@ -174,26 +127,14 @@
 		StreamLinkNotFound,
 		/// Stream Link is revoked
 		StreamLinkRevoked,
-<<<<<<< HEAD
 		// Invalid creator signature
 		InvalidSignature,
-=======
-		// Unable to pay stream deposit
-		UnableToPayDeposit,
-		// Invalid creator signature
-		InvalidSignature,
-		// Author deposit details not found
-		DepositDetailsNotFound,
->>>>>>> 31c22996
 		//Stream has is not unique
 		HashAlreadyAnchored,
 		// Expired Tx Signature
 		ExpiredSignature,
-<<<<<<< HEAD
 		// Invalid Stream Identifier
 		InvalidIdentifier,
-=======
->>>>>>> 31c22996
 	}
 
 	#[pallet::call]
@@ -201,21 +142,13 @@
 		/// Create a new stream and associates it with its controller.
 		///
 		/// * origin: the identity of the Tx Author.
-<<<<<<< HEAD
-=======
-		/// * identifier: unique identifier of the incoming stream.
->>>>>>> 31c22996
 		/// * creator: creator (controller) of the stream.
 		/// * stream_hash: hash of the incoming stream.
 		/// * holder: \[OPTIONAL\] holder (recipient) of the stream.
 		/// * schema: \[OPTIONAL\] stream schema identifier.
 		/// * link: \[OPTIONAL\] stream link identifier.
 		/// * tx_signature: creator signature.
-<<<<<<< HEAD
 		#[pallet::weight(52_000 + T::DbWeight::get().reads_writes(4, 3))]
-=======
-		#[pallet::weight(52_000 + T::DbWeight::get().reads_writes(6, 4))]
->>>>>>> 31c22996
 		pub fn create(
 			origin: OriginFor<T>,
 			creator: CordAccountOf<T>,
@@ -225,16 +158,11 @@
 			link: Option<IdentifierOf>,
 			tx_signature: SignatureOf<T>,
 		) -> DispatchResult {
-<<<<<<< HEAD
 			let controller = <T as Config>::EnsureOrigin::ensure_origin(origin)?;
-=======
-			let author = <T as Config>::EnsureOrigin::ensure_origin(origin)?;
->>>>>>> 31c22996
 			ensure!(
 				tx_signature.verify(&(&stream_hash).encode()[..], &creator),
 				Error::<T>::InvalidSignature
 			);
-<<<<<<< HEAD
 
 			let identifier: IdentifierOf = pallet_schema::schemas::create_identifier(
 				&(&stream_hash).encode()[..],
@@ -245,16 +173,6 @@
 			ensure!(!<Streams<T>>::contains_key(&identifier), Error::<T>::StreamAlreadyAnchored);
 			ensure!(!<HashesOf<T>>::contains_key(&stream_hash), Error::<T>::HashAlreadyAnchored);
 
-=======
-			pallet_schema::SchemaDetails::<T>::is_valid_identifier(
-				&identifier,
-				STREAM_IDENTIFIER_PREFIX,
-			)?;
-
-			ensure!(!<Streams<T>>::contains_key(&identifier), Error::<T>::StreamAlreadyAnchored);
-			ensure!(!<HashesOf<T>>::contains_key(&stream_hash), Error::<T>::HashAlreadyAnchored);
-
->>>>>>> 31c22996
 			if let Some(ref schema) = schema {
 				pallet_schema::SchemaDetails::<T>::schema_status(
 					schema,
@@ -271,12 +189,6 @@
 			}
 
 			let now_block_number = frame_system::Pallet::<T>::block_number();
-<<<<<<< HEAD
-=======
-			let deposit = T::Deposit::get();
-			T::Currency::reserve(&author, deposit).map_err(|_| Error::<T>::UnableToPayDeposit)?;
-			<DepositOf<T>>::insert(&identifier, (author, deposit));
->>>>>>> 31c22996
 			<HashesOf<T>>::insert(&stream_hash, &identifier);
 
 			StreamCommit::<T>::store_tx(
@@ -295,14 +207,8 @@
 					revoked: false,
 				},
 			);
-<<<<<<< HEAD
 
 			Self::deposit_event(Event::Anchor(stream_hash, identifier, creator));
-=======
-			<ExpiredOf<T>>::insert(tx_signature, &identifier);
-
-			Self::deposit_event(Event::Anchor(identifier, stream_hash, creator));
->>>>>>> 31c22996
 
 			Ok(())
 		}
@@ -319,7 +225,6 @@
 			stream_hash: HashOf<T>,
 			tx_signature: SignatureOf<T>,
 		) -> DispatchResult {
-<<<<<<< HEAD
 			let controller = <T as Config>::EnsureOrigin::ensure_origin(origin)?;
 			ensure!(!<HashesOf<T>>::contains_key(&stream_hash), Error::<T>::HashAlreadyAnchored);
 			pallet_schema::SchemaDetails::<T>::is_valid_identifier(
@@ -327,15 +232,10 @@
 				STREAM_IDENTIFIER_PREFIX,
 			)
 			.map_err(|_| Error::<T>::InvalidIdentifier)?;
-=======
-			<T as Config>::EnsureOrigin::ensure_origin(origin)?;
-			ensure!(!<HashesOf<T>>::contains_key(&stream_hash), Error::<T>::HashAlreadyAnchored);
->>>>>>> 31c22996
 
 			let tx_prev_details =
 				<Streams<T>>::get(&identifier).ok_or(Error::<T>::StreamNotFound)?;
 			ensure!(!tx_prev_details.revoked, Error::<T>::StreamRevoked);
-<<<<<<< HEAD
 
 			let updater = tx_prev_details.controller.clone();
 			ensure!(
@@ -352,14 +252,6 @@
 				.map_err(<pallet_schema::Error<T>>::from)?;
 			}
 
-=======
-			let updater = tx_prev_details.controller.clone();
-			ensure!(
-				tx_signature.verify(&(&stream_hash).encode()[..], &updater),
-				Error::<T>::InvalidSignature
-			);
-
->>>>>>> 31c22996
 			let now_block_number = frame_system::Pallet::<T>::block_number();
 
 			StreamCommit::<T>::store_tx(
@@ -372,10 +264,6 @@
 				&identifier,
 				StreamDetails { stream_hash: stream_hash.clone(), ..tx_prev_details },
 			);
-<<<<<<< HEAD
-=======
-			<ExpiredOf<T>>::insert(tx_signature, &identifier);
->>>>>>> 31c22996
 			Self::deposit_event(Event::Update(identifier, stream_hash, updater));
 
 			Ok(())
@@ -391,7 +279,6 @@
 			origin: OriginFor<T>,
 			identifier: IdentifierOf,
 			status: StatusOf,
-<<<<<<< HEAD
 			tx_hash: HashOf<T>,
 			tx_signature: SignatureOf<T>,
 		) -> DispatchResult {
@@ -401,18 +288,10 @@
 				STREAM_IDENTIFIER_PREFIX,
 			)
 			.map_err(|_| Error::<T>::InvalidIdentifier)?;
-=======
-			tx_signature: SignatureOf<T>,
-		) -> DispatchResult {
-			<T as Config>::EnsureOrigin::ensure_origin(origin)?;
-			ensure!(!<ExpiredOf<T>>::contains_key(&tx_signature), Error::<T>::ExpiredSignature);
-
->>>>>>> 31c22996
 			let tx_status = <Streams<T>>::get(&identifier).ok_or(Error::<T>::StreamNotFound)?;
 			ensure!(tx_status.revoked != status, Error::<T>::StatusChangeNotRequired);
 			let updater = tx_status.controller.clone();
 			ensure!(
-<<<<<<< HEAD
 				tx_signature.verify(&(&tx_hash).encode()[..], &updater),
 				Error::<T>::InvalidSignature
 			);
@@ -424,12 +303,6 @@
 				)
 				.map_err(<pallet_schema::Error<T>>::from)?;
 			}
-=======
-				tx_signature.verify(&(&tx_status.stream_hash).encode()[..], &updater),
-				Error::<T>::InvalidSignature
-			);
-
->>>>>>> 31c22996
 			let now_block_number = frame_system::Pallet::<T>::block_number();
 
 			StreamCommit::<T>::store_tx(
@@ -437,10 +310,6 @@
 				StreamCommit { block: now_block_number, commit: StreamCommitOf::Status },
 			)?;
 			<Streams<T>>::insert(&identifier, StreamDetails { revoked: status, ..tx_status });
-<<<<<<< HEAD
-=======
-			<ExpiredOf<T>>::insert(tx_signature, &identifier);
->>>>>>> 31c22996
 			Self::deposit_event(Event::Status(identifier, updater));
 
 			Ok(())
@@ -449,7 +318,6 @@
 		///
 		/// * origin: the identity of the Tx Author.
 		/// * identifier: unique identifier of the incoming stream.
-<<<<<<< HEAD
 		#[pallet::weight(52_000 + T::DbWeight::get().reads_writes(3, 3))]
 		pub fn remove(origin: OriginFor<T>, identifier: IdentifierOf) -> DispatchResult {
 			<T as Config>::ForceOrigin::ensure_origin(origin)?;
@@ -461,41 +329,13 @@
 			<Streams<T>>::get(&identifier).ok_or(Error::<T>::StreamNotFound)?;
 
 			let now_block_number = frame_system::Pallet::<T>::block_number();
-=======
-		/// * tx_signature: signature of the contoller.
-		#[pallet::weight(52_000 + T::DbWeight::get().reads_writes(3, 3))]
-		pub fn remove(
-			origin: OriginFor<T>,
-			identifier: IdentifierOf,
-			tx_signature: SignatureOf<T>,
-		) -> DispatchResult {
-			<T as Config>::EnsureOrigin::ensure_origin(origin)?;
-			ensure!(!<ExpiredOf<T>>::contains_key(&tx_signature), Error::<T>::ExpiredSignature);
-
-			let tx_stream = <Streams<T>>::get(&identifier).ok_or(Error::<T>::StreamNotFound)?;
-			let creator = tx_stream.controller.clone();
-			ensure!(
-				tx_signature.verify(&(&tx_stream.stream_hash).encode()[..], &creator),
-				Error::<T>::InvalidSignature
-			);
-
-			let now_block_number = frame_system::Pallet::<T>::block_number();
-			let (author, deposit) =
-				<DepositOf<T>>::get(&identifier).ok_or(Error::<T>::DepositDetailsNotFound)?;
->>>>>>> 31c22996
 
 			<Streams<T>>::remove(&identifier);
 			StreamCommit::<T>::store_tx(
 				&identifier,
 				StreamCommit { block: now_block_number, commit: StreamCommitOf::Remove },
 			)?;
-<<<<<<< HEAD
 			Self::deposit_event(Event::Remove(identifier));
-=======
-			T::Currency::unreserve(&author, deposit);
-			<ExpiredOf<T>>::insert(tx_signature, &identifier);
-			Self::deposit_event(Event::Remove(identifier, creator));
->>>>>>> 31c22996
 
 			Ok(())
 		}
