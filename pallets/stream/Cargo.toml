[package]
name = 'pallet-stream'
description = 'Manage Stream Entries.'
version = '0.8.0'
authors = ['Dhiway Networks <info@dhiway.com>']
edition = '2021'
license = "GPL-3.0"
homepage = "https://cord.network"
repository = "https://github.com/dhiway/cord"

[[package.metadata.docs.rs]]
targets = ['x86_64-unknown-linux-gnu']

[build-dependencies]
substrate-wasm-builder = { git = "https://github.com/dhiway/substrate", branch = "release-v0.9.42" }

[dev-dependencies]
sp-core = { git = "https://github.com/dhiway/substrate", branch = "release-v0.9.41", features = ["std"]}
sp-keystore = { git = "https://github.com/dhiway/substrate", branch = "release-v0.9.41", features = ["std"]}
pallet-balances = { git = "https://github.com/dhiway/substrate", branch = "release-v0.9.41", features = ["std"]}
cord-utilities = { package = "cord-utilities", path="../../utilities", features = ["mock"] }
sp-io = { git = "https://github.com/dhiway/substrate", branch = "release-v0.9.41", default-features = false, optional = false }

[dependencies]
<<<<<<< HEAD
codec = { package = "parity-scale-codec", version = "3.4.0", default-features = false, features = [
=======

codec = { package = "parity-scale-codec", version = "3.3.0", default-features = false, features = [
>>>>>>> 63932e4e
	"derive",
	"max-encoded-len",
] }
scale-info = { version = "2.5.0", default-features = false, features = ["derive"] }
cord-primitives = { package = "cord-primitives", path="../../primitives", default-features = false }
cord-utilities = { package = "cord-utilities", path = "../../utilities", default-features = false }
pallet-registry = {  default-features = false, path = '../registry' }
pallet-schema = {  default-features = false, path = '../schema' }


# Substrate dependencies
<<<<<<< HEAD
frame-support = { git = "https://github.com/dhiway/substrate", branch = "release-v0.9.42", default-features = false }
frame-system = { git = "https://github.com/dhiway/substrate", branch = "release-v0.9.42", default-features = false }
sp-runtime = { git = "https://github.com/dhiway/substrate", branch = "release-v0.9.42", default-features = false }
sp-std = { git = "https://github.com/dhiway/substrate", branch = "release-v0.9.42", default-features = false }
sp-core = { git = "https://github.com/dhiway/substrate", branch = "release-v0.9.42", default-features = false, optional = true }
sp-io = { git = "https://github.com/dhiway/substrate", branch = "release-v0.9.42", default-features = false, optional = true }
sp-keystore = { git = "https://github.com/dhiway/substrate", branch = "release-v0.9.42", default-features = false, optional = true}
frame-benchmarking = { git = "https://github.com/dhiway/substrate", branch = "release-v0.9.42", default-features = false, optional = true}
=======
frame-support = { git = "https://github.com/dhiway/substrate", branch = "release-v0.9.41", default-features = false }
frame-system = { git = "https://github.com/dhiway/substrate", branch = "release-v0.9.41", default-features = false }
sp-runtime = { git = "https://github.com/dhiway/substrate", branch = "release-v0.9.41", default-features = false }
sp-std = { git = "https://github.com/dhiway/substrate", branch = "release-v0.9.41", default-features = false }
sp-core = { git = "https://github.com/dhiway/substrate", branch = "release-v0.9.41", default-features = false, optional = true }

sp-keystore = { git = "https://github.com/dhiway/substrate", branch = "release-v0.9.41", default-features = false, optional = true}
frame-benchmarking = { git = "https://github.com/dhiway/substrate", branch = "release-v0.9.41", default-features = false, optional = true}
>>>>>>> 63932e4e


[features]
default = [ 'std' ]
runtime-benchmarks = [
  "frame-benchmarking/runtime-benchmarks",
  "frame-support/runtime-benchmarks",
  "frame-system/runtime-benchmarks",
  "sp-core",
  "sp-runtime/runtime-benchmarks"
]
std = [
  "codec/std",
  "scale-info/std",
  "frame-support/std",
  "frame-system/std",
  "frame-benchmarking?/std",
  "cord-primitives/std",
  "cord-utilities/std",
  "sp-std/std",
  "sp-runtime/std",
  "pallet-registry/std", 
  "pallet-schema/std", 
  "sp-core/std",
  "sp-keystore/std",
]

try-runtime = [
  "frame-support/try-runtime",
  "frame-system/try-runtime",
  "cord-utilities/try-runtime",
]<|MERGE_RESOLUTION|>--- conflicted
+++ resolved
@@ -22,12 +22,7 @@
 sp-io = { git = "https://github.com/dhiway/substrate", branch = "release-v0.9.41", default-features = false, optional = false }
 
 [dependencies]
-<<<<<<< HEAD
 codec = { package = "parity-scale-codec", version = "3.4.0", default-features = false, features = [
-=======
-
-codec = { package = "parity-scale-codec", version = "3.3.0", default-features = false, features = [
->>>>>>> 63932e4e
 	"derive",
 	"max-encoded-len",
 ] }
@@ -39,25 +34,14 @@
 
 
 # Substrate dependencies
-<<<<<<< HEAD
 frame-support = { git = "https://github.com/dhiway/substrate", branch = "release-v0.9.42", default-features = false }
 frame-system = { git = "https://github.com/dhiway/substrate", branch = "release-v0.9.42", default-features = false }
 sp-runtime = { git = "https://github.com/dhiway/substrate", branch = "release-v0.9.42", default-features = false }
 sp-std = { git = "https://github.com/dhiway/substrate", branch = "release-v0.9.42", default-features = false }
 sp-core = { git = "https://github.com/dhiway/substrate", branch = "release-v0.9.42", default-features = false, optional = true }
-sp-io = { git = "https://github.com/dhiway/substrate", branch = "release-v0.9.42", default-features = false, optional = true }
+
 sp-keystore = { git = "https://github.com/dhiway/substrate", branch = "release-v0.9.42", default-features = false, optional = true}
 frame-benchmarking = { git = "https://github.com/dhiway/substrate", branch = "release-v0.9.42", default-features = false, optional = true}
-=======
-frame-support = { git = "https://github.com/dhiway/substrate", branch = "release-v0.9.41", default-features = false }
-frame-system = { git = "https://github.com/dhiway/substrate", branch = "release-v0.9.41", default-features = false }
-sp-runtime = { git = "https://github.com/dhiway/substrate", branch = "release-v0.9.41", default-features = false }
-sp-std = { git = "https://github.com/dhiway/substrate", branch = "release-v0.9.41", default-features = false }
-sp-core = { git = "https://github.com/dhiway/substrate", branch = "release-v0.9.41", default-features = false, optional = true }
-
-sp-keystore = { git = "https://github.com/dhiway/substrate", branch = "release-v0.9.41", default-features = false, optional = true}
-frame-benchmarking = { git = "https://github.com/dhiway/substrate", branch = "release-v0.9.41", default-features = false, optional = true}
->>>>>>> 63932e4e
 
 
 [features]
