[package]
name = "pallet-nix"
version = "0.5.5"
authors = ["Gautam Dhameja <quasijatt@outlook.com>","Dhiway <info@dhiway.com>"]
edition = "2018"
description = 'Manage Identity Permissions.'

[build-dependencies]
substrate-wasm-builder = { git = "https://github.com/paritytech/substrate", branch = "polkadot-v0.9.11" }

[dependencies]
codec = { package = "parity-scale-codec", version = "2.3.1", default-features = false, features = ["derive"] }
scale-info = { version = "1.0", default-features = false, features = ["derive"] }
<<<<<<< HEAD
serde = { version = "1.0.125", default-features = false, optional = true }
=======
serde = { version = "1.0.130", default-features = false, optional = true }
>>>>>>> 3451d59b
sp-std = {git = "https://github.com/paritytech/substrate", default-features = false, branch = "polkadot-v0.9.11"}
sp-runtime = {git = "https://github.com/paritytech/substrate", default-features = false, branch = "polkadot-v0.9.11"}
sp-core = {git = "https://github.com/paritytech/substrate", default-features = false, branch = "polkadot-v0.9.11"}
frame-support = {git = "https://github.com/paritytech/substrate", default-features = false, branch = "polkadot-v0.9.11"}
frame-system = {git = "https://github.com/paritytech/substrate", default-features = false, branch = "polkadot-v0.9.11"}
sp-io = {git = "https://github.com/paritytech/substrate", default-features = false, branch = "polkadot-v0.9.11"}

[features]
default = ['std']
std = [
    'codec/std',
    "scale-info/std",
    'sp-std/std',
    'sp-runtime/std',
    'frame-support/std',
    'sp-core/std',
    'sp-io/std',
    'frame-system/std',
    'serde',
]

<|MERGE_RESOLUTION|>--- conflicted
+++ resolved
@@ -11,11 +11,7 @@
 [dependencies]
 codec = { package = "parity-scale-codec", version = "2.3.1", default-features = false, features = ["derive"] }
 scale-info = { version = "1.0", default-features = false, features = ["derive"] }
-<<<<<<< HEAD
-serde = { version = "1.0.125", default-features = false, optional = true }
-=======
 serde = { version = "1.0.130", default-features = false, optional = true }
->>>>>>> 3451d59b
 sp-std = {git = "https://github.com/paritytech/substrate", default-features = false, branch = "polkadot-v0.9.11"}
 sp-runtime = {git = "https://github.com/paritytech/substrate", default-features = false, branch = "polkadot-v0.9.11"}
 sp-core = {git = "https://github.com/paritytech/substrate", default-features = false, branch = "polkadot-v0.9.11"}
