// This file is part of CORD – https://cord.network

// Copyright (C&) 2019-2022 Dhiway Networks Pvt. Ltd.
// SPDX-License-Identifier: GPL-3.0-or-later

// CORD is free software: you can redistribute it and/or modify
// it under the terms of the GNU General Public License as published by
// the Free Software Foundation, either version 3 of the License, or
// (at your option) any later version.

// CORD is distributed in the hope that it will be useful,
// but WITHOUT ANY WARRANTY; without even the implied warranty of
// MERCHANTABILITY or FITNESS FOR A PARTICULAR PURPOSE. See the
// GNU General Public License for more details.

// You should have received a copy of the GNU General Public License
// along with CORD. If not, see <https://www.gnu.org/licenses/>.

//! # Schema Pallet
//!
//! A pallet which enables users to generate Schema Identifier,
//! store the Schema hash (blake2b as hex string) on chain and
//!  associate it with their account id.
//!
//! - [`Config`]
//! - [`Call`]
//! - [`Pallet`]
//!
//! ### Terminology
//!
//! - **Schema:**: Schemas are templates used to guarantee the structure, and by
//!   extension the semantics, of the set of claims comprising a
//!   Stream/Verifiable Credential. A shared Schema allows all parties to
//!   reference data in a known way. An identifier can optionally link to a
//!   valid schema identifier.
//!
//! ## Assumptions
//!
//! - The Schema hash was created using CORD SDK.

#![cfg_attr(not(feature = "std"), no_std)]

pub mod weights;

#[cfg(any(feature = "mock", test))]
pub mod mock;

#[cfg(feature = "runtime-benchmarks")]
pub mod benchmarking;

/// Test module for Schemas
#[cfg(test)]
pub mod tests;

pub mod types;
pub use crate::{types::*, weights::WeightInfo};
pub use pallet::*;

#[frame_support::pallet]
pub mod pallet {
	use super::*;
	pub use cord_primitives::{ss58identifier, IdentifierOf, SCHEMA_PREFIX};
	use frame_support::{
		pallet_prelude::*,
		traits::{Currency, ExistenceRequirement, OnUnbalanced, WithdrawReasons},
	};
	use frame_system::pallet_prelude::*;
	use sp_runtime::{
		traits::{IdentifyAccount, Saturating, Verify},
		SaturatedConversion,
	};
	use sp_std::boxed::Box;

	/// Hash of the schema.
	pub type HashOf<T> = <T as frame_system::Config>::Hash;
	/// Type of a CORD account.
	pub(crate) type CordAccountOf<T> = <T as frame_system::Config>::AccountId;
	/// Type for a cord signature.
	pub type SignatureOf<T> = <T as Config>::Signature;
	pub type BlockNumberOf<T> = <T as frame_system::Config>::BlockNumber;
	pub type InputSchemaMetatOf<T> = BoundedVec<u8, <T as Config>::MaxEncodedMetaLength>;

	pub type SchemaEntryOf<T> =
		SchemaEntry<HashOf<T>, CordAccountOf<T>, InputSchemaMetatOf<T>, BlockNumberFor<T>>;

	pub(crate) type BalanceOf<T> = <<T as Config>::Currency as Currency<CordAccountOf<T>>>::Balance;

	type NegativeImbalanceOf<T> =
		<<T as Config>::Currency as Currency<CordAccountOf<T>>>::NegativeImbalance;

	pub type InputSchemaOf<T> =
		SchemaInput<HashOf<T>, CordAccountOf<T>, SignatureOf<T>, InputSchemaMetatOf<T>>;

	#[pallet::config]
	pub trait Config: frame_system::Config {
		type RuntimeEvent: From<Event<Self>> + IsType<<Self as frame_system::Config>::RuntimeEvent>;
		type EnsureOrigin: EnsureOrigin<
<<<<<<< HEAD
			<Self as frame_system::Config>::Origin,
=======
			<Self as frame_system::Config>::RuntimeOrigin,
>>>>>>> 427e4dc9
			Success = CordAccountOf<Self>,
		>;
		type Currency: Currency<CordAccountOf<Self>>;
		type SchemaFee: Get<BalanceOf<Self>>;
		type FeeCollector: OnUnbalanced<NegativeImbalanceOf<Self>>;
		type Signature: Verify<Signer = <Self as pallet::Config>::Signer>
			+ Parameter
			+ MaxEncodedLen
			+ TypeInfo;
		type Signer: IdentifyAccount<AccountId = CordAccountOf<Self>> + Parameter;
		#[pallet::constant]
		type MaxEncodedMetaLength: Get<u32>;
		type WeightInfo: WeightInfo;
	}

	#[pallet::pallet]
	#[pallet::generate_store(pub(super) trait Store)]
	pub struct Pallet<T>(_);

	#[pallet::hooks]
	impl<T: Config> Hooks<BlockNumberFor<T>> for Pallet<T> {}

	/// schemas stored on chain.
	/// It maps from a schema identifier to its details.
	#[pallet::storage]
	#[pallet::getter(fn schemas)]
	pub type Schemas<T> =
		StorageMap<_, Blake2_128Concat, IdentifierOf, SchemaEntryOf<T>, OptionQuery>;

	/// schema identifiers stored on chain.
	/// It maps from a schema identifier to hash.
	#[pallet::storage]
	#[pallet::getter(fn schema_hashes)]
	pub type SchemaHashes<T> =
		StorageMap<_, Blake2_128Concat, HashOf<T>, IdentifierOf, OptionQuery>;

	#[pallet::event]
	#[pallet::generate_deposit(pub(super) fn deposit_event)]
	pub enum Event<T: Config> {
		/// A new schema has been created.
		/// \[schema identifier, digest, author\]
		Created { identifier: IdentifierOf, digest: HashOf<T>, author: CordAccountOf<T> },
	}

	#[pallet::error]
	pub enum Error<T> {
		/// Schema identifier is not unique
		SchemaAlreadyAnchored,
		/// Schema identifier not found
		SchemaNotFound,
		// Invalid Schema Identifier Length
		InvalidIdentifierLength,
		/// The paying account was unable to pay the fees for creating a schema.
		UnableToPayFees,
		// Invalid creator signature
		InvalidSignature,
	}

	#[pallet::call]
	impl<T: Config> Pallet<T> {
		/// Create a new schema and associates with its identifier.
		#[pallet::weight(<T as pallet::Config>::WeightInfo::create(tx_schema
				.meta
				.as_ref()
				.map(|ac| ac.len().saturated_into::<u32>())
				.unwrap_or(0)))]
		pub fn create(origin: OriginFor<T>, tx_schema: Box<InputSchemaOf<T>>) -> DispatchResult {
			let author = <T as Config>::EnsureOrigin::ensure_origin(origin)?;

			// Check the free balance before we do any heavy computation
			let balance = <T::Currency as Currency<CordAccountOf<T>>>::free_balance(&author);
			<T::Currency as Currency<CordAccountOf<T>>>::ensure_can_withdraw(
				&author,
				T::SchemaFee::get(),
				WithdrawReasons::FEE,
				balance.saturating_sub(T::SchemaFee::get()),
			)?;

			let SchemaInput { digest, controller, signature, meta } = *tx_schema.clone();

			ensure!(
				signature.verify(&(&digest).encode()[..], &controller),
				Error::<T>::InvalidSignature
			);

			let identifier = IdentifierOf::try_from(
				ss58identifier::generate(&(digest).encode()[..], SCHEMA_PREFIX).into_bytes(),
			)
			.map_err(|_| Error::<T>::InvalidIdentifierLength)?;

			ensure!(!<Schemas<T>>::contains_key(&identifier), Error::<T>::SchemaAlreadyAnchored);

<<<<<<< HEAD
			let identifier = IdentifierOf::try_from(
				ss58identifier::generate(&(&tx_schema.digest).encode()[..], SCHEMA_PREFIX)
					.into_bytes(),
=======
			// Collect the fees. This should not fail since we checked the free balance in
			// the beginning.
			let imbalance = <T::Currency as Currency<CordAccountOf<T>>>::withdraw(
				&author,
				T::SchemaFee::get(),
				WithdrawReasons::FEE,
				ExistenceRequirement::AllowDeath,
>>>>>>> 427e4dc9
			)
			.map_err(|_| Error::<T>::UnableToPayFees)?;

			T::FeeCollector::on_unbalanced(imbalance);

			let block_number = frame_system::Pallet::<T>::block_number();

			<SchemaHashes<T>>::insert(&digest, &identifier);
			<Schemas<T>>::insert(
				&identifier,
				SchemaEntryOf::<T> { digest, controller, meta, block_number },
			);

			Self::deposit_event(Event::Created { identifier, digest, author });

			Ok(())
		}
	}
}<|MERGE_RESOLUTION|>--- conflicted
+++ resolved
@@ -95,11 +95,7 @@
 	pub trait Config: frame_system::Config {
 		type RuntimeEvent: From<Event<Self>> + IsType<<Self as frame_system::Config>::RuntimeEvent>;
 		type EnsureOrigin: EnsureOrigin<
-<<<<<<< HEAD
-			<Self as frame_system::Config>::Origin,
-=======
 			<Self as frame_system::Config>::RuntimeOrigin,
->>>>>>> 427e4dc9
 			Success = CordAccountOf<Self>,
 		>;
 		type Currency: Currency<CordAccountOf<Self>>;
@@ -192,11 +188,6 @@
 
 			ensure!(!<Schemas<T>>::contains_key(&identifier), Error::<T>::SchemaAlreadyAnchored);
 
-<<<<<<< HEAD
-			let identifier = IdentifierOf::try_from(
-				ss58identifier::generate(&(&tx_schema.digest).encode()[..], SCHEMA_PREFIX)
-					.into_bytes(),
-=======
 			// Collect the fees. This should not fail since we checked the free balance in
 			// the beginning.
 			let imbalance = <T::Currency as Currency<CordAccountOf<T>>>::withdraw(
@@ -204,7 +195,6 @@
 				T::SchemaFee::get(),
 				WithdrawReasons::FEE,
 				ExistenceRequirement::AllowDeath,
->>>>>>> 427e4dc9
 			)
 			.map_err(|_| Error::<T>::UnableToPayFees)?;
 
