--- conflicted
+++ resolved
@@ -7,20 +7,10 @@
 
 [dependencies]
 # third-party dependencies
-<<<<<<< HEAD
-bitvec = { version = "0.20.1", default-features = false, features = ["alloc"] }
-codec = { package = "parity-scale-codec", version = "2.3.1", default-features = false, features = ["derive","max-encoded-len"] }
-scale-info = { version = "1.0", default-features = false, features = ["derive"] }
-log = { version = "0.4.14", default-features = false  }
-rustc-hex = { version = "2.1.0", default-features = false }
-serde = { version = "1.0.130", default-features = false }
-serde_derive = { version = "1.0.117", optional = true }
-=======
 codec = { package = "parity-scale-codec", version = "2.3.1", default-features = false, features = ["derive","max-encoded-len"] }
 scale-info = { version = "1.0", default-features = false, features = ["derive"] }
 log = { version = "0.4.14", default-features = false  }
 serde = { version = "1.0.130", default-features = false }
->>>>>>> 3451d59b
 static_assertions = "1.1.0"
 smallvec = "1.6.1"
 
@@ -35,76 +25,6 @@
 # cord primitives
 cord-primitives = { package = "cord-primitives", path = "../primitives", default-features = false }
 
-<<<<<<< HEAD
-# primitives
-sp-authority-discovery = {git = "https://github.com/paritytech/substrate", default-features = false, branch = "polkadot-v0.9.11"}
-sp-consensus-babe = { git = "https://github.com/paritytech/substrate", default-features = false, branch = "polkadot-v0.9.11" }
-sp-block-builder = {git = "https://github.com/paritytech/substrate", default-features = false, branch = "polkadot-v0.9.11"}
-sp-inherents = {git = "https://github.com/paritytech/substrate", default-features = false, branch = "polkadot-v0.9.11"}
-sp-offchain = {git = "https://github.com/paritytech/substrate", default-features = false, branch = "polkadot-v0.9.11"}
-sp-transaction-pool = {git = "https://github.com/paritytech/substrate", default-features = false, branch = "polkadot-v0.9.11"}
-sp-api = {git = "https://github.com/paritytech/substrate", default-features = false, branch = "polkadot-v0.9.11"}
-sp-std = {git = "https://github.com/paritytech/substrate", default-features = false, branch = "polkadot-v0.9.11"}
-sp-io = {git = "https://github.com/paritytech/substrate", default-features = false, branch = "polkadot-v0.9.11"}
-sp-runtime = {git = "https://github.com/paritytech/substrate", default-features = false, branch = "polkadot-v0.9.11"}
-sp-staking = {git = "https://github.com/paritytech/substrate", default-features = false, branch = "polkadot-v0.9.11"}
-sp-core = {git = "https://github.com/paritytech/substrate", default-features = false, branch = "polkadot-v0.9.11"}
-sp-session = {git = "https://github.com/paritytech/substrate", default-features = false, branch = "polkadot-v0.9.11"}
-sp-version = {git = "https://github.com/paritytech/substrate", default-features = false, branch = "polkadot-v0.9.11"}
-sp-npos-elections = { git = "https://github.com/paritytech/substrate", default-features = false, branch = "polkadot-v0.9.11" }
-
-# pallet dependencies
-pallet-authority-discovery = {git = "https://github.com/paritytech/substrate", default-features = false, branch = "polkadot-v0.9.11"}
-pallet-authorship = {git = "https://github.com/paritytech/substrate", default-features = false, branch = "polkadot-v0.9.11"}
-pallet-babe = { git = "https://github.com/paritytech/substrate", default-features = false, branch = "polkadot-v0.9.11" }
-pallet-bags-list = { git = "https://github.com/paritytech/substrate", default-features = false, branch = "polkadot-v0.9.11" }
-pallet-balances = {git = "https://github.com/paritytech/substrate", default-features = false, branch = "polkadot-v0.9.11"}
-pallet-bounties = { git = "https://github.com/paritytech/substrate", default-features = false, branch = "polkadot-v0.9.11" }
-pallet-transaction-payment = {git = "https://github.com/paritytech/substrate", default-features = false, branch = "polkadot-v0.9.11"}
-pallet-transaction-payment-rpc-runtime-api = { git = "https://github.com/paritytech/substrate", branch = "polkadot-v0.9.11", default-features = false }
-pallet-collective = {git = "https://github.com/paritytech/substrate", default-features = false, branch = "polkadot-v0.9.11"}
-pallet-democracy = {git = "https://github.com/paritytech/substrate", default-features = false, branch = "polkadot-v0.9.11"}
-pallet-elections-phragmen = {git = "https://github.com/paritytech/substrate", default-features = false, branch = "polkadot-v0.9.11"}
-pallet-election-provider-multi-phase = { git = "https://github.com/paritytech/substrate", branch = "polkadot-v0.9.11", default-features = false }
-frame-executive = {git = "https://github.com/paritytech/substrate", default-features = false, branch = "polkadot-v0.9.11"}
-pallet-grandpa = {git = "https://github.com/paritytech/substrate", default-features = false, branch = "polkadot-v0.9.11"}
-pallet-im-online = {git = "https://github.com/paritytech/substrate", default-features = false, branch = "polkadot-v0.9.11"}
-pallet-indices = {git = "https://github.com/paritytech/substrate", default-features = false, branch = "polkadot-v0.9.11"}
-pallet-membership = {git = "https://github.com/paritytech/substrate", default-features = false, branch = "polkadot-v0.9.11"}
-pallet-multisig = { git = "https://github.com/paritytech/substrate", default-features = false, branch = "polkadot-v0.9.11" }
-pallet-offences = { git = "https://github.com/paritytech/substrate", default-features = false, branch = "polkadot-v0.9.11" }
-pallet-proxy = { git = "https://github.com/paritytech/substrate", default-features = false, branch = "polkadot-v0.9.11" }
-pallet-randomness-collective-flip = {git = "https://github.com/paritytech/substrate", default-features = false, branch = "polkadot-v0.9.11"}
-pallet-scheduler = {git = "https://github.com/paritytech/substrate", default-features = false, branch = "polkadot-v0.9.11"}
-pallet-session = {git = "https://github.com/paritytech/substrate", features = ["historical"], default-features = false, branch = "polkadot-v0.9.11"}
-frame-support = {git = "https://github.com/paritytech/substrate", default-features = false, branch = "polkadot-v0.9.11"}
-pallet-staking = {git = "https://github.com/paritytech/substrate", default-features = false, branch = "polkadot-v0.9.11"}
-pallet-staking-reward-curve = {git = "https://github.com/paritytech/substrate", default-features = false, branch = "polkadot-v0.9.11"}
-frame-system = {git = "https://github.com/paritytech/substrate", default-features = false, branch = "polkadot-v0.9.11"}
-frame-system-rpc-runtime-api = {git = "https://github.com/paritytech/substrate", default-features = false, branch = "polkadot-v0.9.11"}
-pallet-timestamp = {git = "https://github.com/paritytech/substrate", default-features = false, branch = "polkadot-v0.9.11"}
-pallet-tips = { git = "https://github.com/paritytech/substrate", default-features = false, branch = "polkadot-v0.9.11" }
-pallet-treasury = { git = "https://github.com/paritytech/substrate", default-features = false, branch = "polkadot-v0.9.11" }
-pallet-vesting = { git = "https://github.com/paritytech/substrate", default-features = false, branch = "polkadot-v0.9.11" }
-pallet-utility = { git = "https://github.com/paritytech/substrate", default-features = false, branch = "polkadot-v0.9.11" }
-frame-election-provider-support = { git = "https://github.com/paritytech/substrate", default-features = false, branch = "polkadot-v0.9.11" }
-pallet-sudo = {git = "https://github.com/paritytech/substrate", default-features = false, branch = "polkadot-v0.9.11"}
-
-frame-benchmarking = { git = "https://github.com/paritytech/substrate",  default-features = false, optional = true, branch = "polkadot-v0.9.11" }
-frame-system-benchmarking = { git = "https://github.com/paritytech/substrate",  default-features = false, optional = true, branch = "polkadot-v0.9.11" }
-pallet-offences-benchmarking = { git = "https://github.com/paritytech/substrate", branch = "polkadot-v0.9.11", default-features = false, optional = true }
-pallet-session-benchmarking = { git = "https://github.com/paritytech/substrate",  default-features = false, optional = true, branch = "polkadot-v0.9.11" }
-hex-literal = { version = "0.3.1", optional = true }
-
-[dev-dependencies]
-hex-literal = "0.3.3"
-tiny-keccak = "2.0.2"
-keyring = { package = "sp-keyring", git = "https://github.com/paritytech/substrate", branch = "polkadot-v0.9.11" }
-sp-trie = { git = "https://github.com/paritytech/substrate", branch = "polkadot-v0.9.11" }
-trie-db = "0.22.3"
-serde_json = "1.0.67"
-separator = "0.4.1"
-=======
 frame-executive = {git = "https://github.com/paritytech/substrate", default-features = false, branch = "polkadot-v0.9.11"}
 frame-support = {git = "https://github.com/paritytech/substrate", default-features = false, branch = "polkadot-v0.9.11"}
 frame-system = {git = "https://github.com/paritytech/substrate", default-features = false, branch = "polkadot-v0.9.11"}
@@ -152,7 +72,6 @@
 frame-system-benchmarking = { git = "https://github.com/paritytech/substrate",  default-features = false, optional = true, branch = "polkadot-v0.9.11" }
 pallet-session-benchmarking = { git = "https://github.com/paritytech/substrate",  default-features = false, optional = true, branch = "polkadot-v0.9.11" }
 hex-literal = { version = "0.3.1", optional = true }
->>>>>>> 3451d59b
 
 [build-dependencies]
 substrate-wasm-builder = { git = "https://github.com/paritytech/substrate", branch = "polkadot-v0.9.11" }
@@ -163,16 +82,6 @@
     "cord-primitives/std",
     'codec/std',
 	"scale-info/std",
-<<<<<<< HEAD
-	"sp-inherents/std",
-	"sp-core/std",
-	"sp-api/std",
-	"sp-transaction-pool/std",
-	"sp-block-builder/std",
-   	"sp-offchain/std",
-	"sp-std/std",
-=======
->>>>>>> 3451d59b
 	"frame-support/std",
 	"frame-executive/std",
     "pallet-aura/std",
@@ -190,12 +99,6 @@
 	"pallet-session/std",
 	"pallet-timestamp/std",
 	"pallet-treasury/std",
-<<<<<<< HEAD
-	"pallet-tips/std",
-	"pallet-babe/std",
-	"pallet-bags-list/std",
-=======
->>>>>>> 3451d59b
 	"pallet-randomness-collective-flip/std",
 	"pallet-vesting/std",
 	"pallet-utility/std",
