[package]
name = 'cord-runtime'
version = "0.8.1"
authors = ['Dhiway Networks <info@dhiway.com>']
build = 'build.rs'
edition = '2021'
license = "GPL-3.0"
homepage = "https://cord.network"
repository = "https://github.com/dhiway/cord"

[dependencies]
# third-party dependencies
codec = { package = "parity-scale-codec", version = "3.4.0", default-features = false, features = [
	"derive",
	"max-encoded-len",
] }
scale-info = { version = "2.5.0", default-features = false, features = [
	"derive",
] }
log = { version = "0.4.17", default-features = false }
static_assertions = "1.1.0"

# primitives
cord-primitives = { package = "cord-primitives", path = "../primitives", default-features = false }
cord-runtime-constants = { package = "cord-runtime-constants", path = "./constants", default-features = false }
cord-utilities = { package = "cord-utilities", path = "../utilities", default-features = false }

sp-authority-discovery = { git = "https://github.com/dhiway/substrate", default-features = false, branch = "release-v0.9.43" }
sp-consensus-babe = { git = "https://github.com/dhiway/substrate", default-features = false, branch = "release-v0.9.43" }
sp-consensus-grandpa = { git = "https://github.com/dhiway/substrate", default-features = false, branch = "release-v0.9.43" }
sp-api = { git = "https://github.com/dhiway/substrate", default-features = false, branch = "release-v0.9.43" }
sp-inherents = { git = "https://github.com/dhiway/substrate", default-features = false, branch = "release-v0.9.43" }
sp-offchain = { git = "https://github.com/dhiway/substrate", default-features = false, branch = "release-v0.9.43" }
sp-std = { git = "https://github.com/dhiway/substrate", default-features = false, branch = "release-v0.9.43" }
sp-runtime = { git = "https://github.com/dhiway/substrate", default-features = false, branch = "release-v0.9.43" }
sp-staking = { git = "https://github.com/dhiway/substrate", default-features = false, branch = "release-v0.9.43" }
sp-core = { git = "https://github.com/dhiway/substrate", default-features = false, branch = "release-v0.9.43" }
sp-io = { git = "https://github.com/dhiway/substrate", default-features = false, branch = "release-v0.9.43" }
sp-session = { git = "https://github.com/dhiway/substrate", default-features = false, branch = "release-v0.9.43" }
sp-version = { git = "https://github.com/dhiway/substrate", default-features = false, branch = "release-v0.9.43" }
sp-transaction-pool = { git = "https://github.com/dhiway/substrate", default-features = false, branch = "release-v0.9.43" }
sp-block-builder = { git = "https://github.com/dhiway/substrate", default-features = false, branch = "release-v0.9.43" }

pallet-authority-discovery = { git = "https://github.com/dhiway/substrate", default-features = false, branch = "release-v0.9.43" }
pallet-authorship = { git = "https://github.com/dhiway/substrate", default-features = false, branch = "release-v0.9.43" }
pallet-babe = { git = "https://github.com/dhiway/substrate", default-features = false, branch = "release-v0.9.43" }
pallet-balances = { git = "https://github.com/dhiway/substrate", default-features = false, branch = "release-v0.9.43" }
pallet-transaction-payment = { git = "https://github.com/dhiway/substrate", default-features = false, branch = "release-v0.9.43" }
pallet-transaction-payment-rpc-runtime-api = { git = "https://github.com/dhiway/substrate", default-features = false, branch = "release-v0.9.43" }
pallet-collective = { git = "https://github.com/dhiway/substrate", default-features = false, branch = "release-v0.9.43" }
pallet-democracy = { git = "https://github.com/dhiway/substrate", default-features = false, branch = "release-v0.9.43" }
frame-executive = { git = "https://github.com/dhiway/substrate", default-features = false, branch = "release-v0.9.43" }
pallet-grandpa = { git = "https://github.com/dhiway/substrate", default-features = false, branch = "release-v0.9.43" }
pallet-identity = { git = "https://github.com/dhiway/substrate", default-features = false, branch = "release-v0.9.43" }
pallet-im-online = { git = "https://github.com/dhiway/substrate", default-features = false, branch = "release-v0.9.43" }
pallet-indices = { git = "https://github.com/dhiway/substrate", default-features = false, branch = "release-v0.9.43" }
pallet-membership = { git = "https://github.com/dhiway/substrate", default-features = false, branch = "release-v0.9.43" }
pallet-message-queue = { git = "https://github.com/dhiway/substrate", default-features = false, branch = "release-v0.9.43" }
pallet-multisig = { git = "https://github.com/dhiway/substrate", default-features = false, branch = "release-v0.9.43" }
pallet-offences = { git = "https://github.com/dhiway/substrate", default-features = false, branch = "release-v0.9.43" }
pallet-preimage = { git = "https://github.com/dhiway/substrate", default-features = false, branch = "release-v0.9.43" }
pallet-scheduler = { git = "https://github.com/dhiway/substrate", default-features = false, branch = "release-v0.9.43" }
pallet-session = { git = "https://github.com/dhiway/substrate", features = [
	"historical",
], default-features = false, branch = "release-v0.9.43" }
pallet-sudo = { git = "https://github.com/dhiway/substrate", default-features = false, branch = "release-v0.9.43" }
frame-support = { git = "https://github.com/dhiway/substrate", default-features = false, branch = "release-v0.9.43" }
pallet-staking = { git = "https://github.com/dhiway/substrate", default-features = false, branch = "release-v0.9.43" }
frame-system = { git = "https://github.com/dhiway/substrate", default-features = false, branch = "release-v0.9.43" }
frame-system-rpc-runtime-api = { git = "https://github.com/dhiway/substrate", default-features = false, branch = "release-v0.9.43" }
pallet-timestamp = { git = "https://github.com/dhiway/substrate", default-features = false, branch = "release-v0.9.43" }
pallet-treasury = { git = "https://github.com/dhiway/substrate", default-features = false, branch = "release-v0.9.43" }
pallet-utility = { git = "https://github.com/dhiway/substrate", default-features = false, branch = "release-v0.9.43" }
pallet-remark = { git = "https://github.com/dhiway/substrate", default-features = false, branch = "release-v0.9.43" }
hex-literal = { version = "0.4.1", optional = true }

frame-benchmarking = { git = "https://github.com/dhiway/substrate", default-features = false, optional = true, branch = "release-v0.9.43" }
frame-benchmarking-pallet-pov = { git = "https://github.com/dhiway/substrate", default-features = false, optional = true, branch = "release-v0.9.43" }
frame-system-benchmarking = { git = "https://github.com/dhiway/substrate", default-features = false, optional = true, branch = "release-v0.9.43" }
pallet-session-benchmarking = { git = "https://github.com/dhiway/substrate", default-features = false, optional = true, branch = "release-v0.9.43" }
pallet-offences-benchmarking = { git = "https://github.com/dhiway/substrate", default-features = false, optional = true, branch = "release-v0.9.43" }
frame-try-runtime = { git = "https://github.com/dhiway/substrate", default-features = false, optional = true, branch = "release-v0.9.43" }

<<<<<<< HEAD
pallet-did = {  default-features = false, path = '../pallets/did' }
pallet-did-names = {  default-features = false, path = '../pallets/did-name' }
pallet-schema = {  default-features = false, path = '../pallets/schema' }
pallet-registry = {  default-features = false, path = '../pallets/registry' }
pallet-stream = {  default-features = false, path = '../pallets/stream' }
pallet-scoring = {  default-features = false, path = '../pallets/scoring' }
pallet-extrinsic-authorship = {  default-features = false, path = '../pallets/authorship' }
=======
pallet-did = { default-features = false, path = '../pallets/did' }
pallet-did-names = { default-features = false, path = '../pallets/did-name' }
pallet-schema = { default-features = false, path = '../pallets/schema' }
pallet-registry = { default-features = false, path = '../pallets/registry' }
pallet-stream = { default-features = false, path = '../pallets/stream' }
pallet-extrinsic-authorship = { default-features = false, path = '../pallets/authorship' }
>>>>>>> 7b6d4330

# Internal runtime API (with default disabled)
pallet-did-runtime-api = { package = "pallet-did-runtime-api", path = "../pallets/did/runtime-api", default-features = false }

[dev-dependencies]
hex-literal = "0.4.1"
tiny-keccak = { version = "2.0.2", features = ["keccak"] }
keyring = { package = "sp-keyring", git = "https://github.com/dhiway/substrate", branch = "release-v0.9.43" }
separator = "0.4.1"
serde_json = "1.0.96"
rusty-hook = "^0.11.2"

[build-dependencies]
substrate-wasm-builder = { git = "https://github.com/dhiway/substrate", optional = true, branch = "release-v0.9.43" }

[features]
default = ['std']
std = [
	"sp-authority-discovery/std",
	"cord-primitives/std",
	"pallet-offences-benchmarking?/std",
	"frame-system-benchmarking?/std",
	"cord-utilities/std",
	"pallet-session-benchmarking?/std",
	"codec/std",
	"scale-info/std",
	"sp-inherents/std",
	"sp-core/std",
	"sp-api/std",
	"sp-transaction-pool/std",
	"sp-block-builder/std",
	"sp-offchain/std",
	"sp-std/std",
	"frame-support/std",
	"frame-benchmarking/std",
	"frame-benchmarking-pallet-pov/std",
	"frame-executive/std",
	"pallet-authority-discovery/std",
	"pallet-authorship/std",
	"pallet-balances/std",
	"pallet-transaction-payment/std",
	"pallet-transaction-payment-rpc-runtime-api/std",
	"pallet-collective/std",
	"pallet-democracy/std",
	"pallet-grandpa/std",
	"pallet-identity/std",
	"pallet-im-online/std",
	"pallet-indices/std",
	"pallet-membership/std",
	"pallet-message-queue/std",
	"pallet-multisig/std",
	"pallet-offences/std",
	"pallet-preimage/std",
	"pallet-scheduler/std",
	"pallet-session/std",
	"pallet-sudo/std",
	"pallet-staking/std",
	"pallet-timestamp/std",
	"pallet-treasury/std",
	"pallet-utility/std",
	"pallet-babe/std",
	"pallet-remark/std",
	"pallet-did/std",
	"pallet-did-names/std",
	"pallet-schema/std",
	"pallet-registry/std",
	"pallet-stream/std",
	"pallet-scoring/std",
	"pallet-extrinsic-authorship/std",
	"pallet-did-runtime-api/std",
	"sp-runtime/std",
	"sp-staking/std",
	"frame-system/std",
	"frame-system-rpc-runtime-api/std",
	"sp-version/std",
	"log/std",
	"sp-consensus-babe/std",
	"sp-consensus-grandpa/std",
	"sp-session/std",
	"cord-runtime-constants/std",
	"substrate-wasm-builder",
]
runtime-benchmarks = [
	"frame-benchmarking/runtime-benchmarks",
	"frame-support/runtime-benchmarks",
	"frame-system/runtime-benchmarks",
	"sp-runtime/runtime-benchmarks",
	"pallet-babe/runtime-benchmarks",
	"pallet-balances/runtime-benchmarks",
	"pallet-collective/runtime-benchmarks",
	"pallet-democracy/runtime-benchmarks",
	"pallet-grandpa/runtime-benchmarks",
	"pallet-identity/runtime-benchmarks",
	"pallet-im-online/runtime-benchmarks",
	"pallet-indices/runtime-benchmarks",
	"pallet-membership/runtime-benchmarks",
	"pallet-message-queue/runtime-benchmarks",
	"pallet-multisig/runtime-benchmarks",
	"pallet-offences/runtime-benchmarks",
	"pallet-preimage/runtime-benchmarks",
	"pallet-scheduler/runtime-benchmarks",
	"pallet-remark/runtime-benchmarks",
	"pallet-timestamp/runtime-benchmarks",
	"pallet-treasury/runtime-benchmarks",
	"pallet-utility/runtime-benchmarks",
	"cord-utilities/runtime-benchmarks",
	"pallet-did/runtime-benchmarks",
<<<<<<< HEAD
  "pallet-did-names/runtime-benchmarks",
  "pallet-schema/runtime-benchmarks",
  "pallet-stream/runtime-benchmarks",
  "pallet-scoring/runtime-benchmarks",
  "pallet-registry/runtime-benchmarks",
  "pallet-extrinsic-authorship/runtime-benchmarks",
=======
	"pallet-did-names/runtime-benchmarks",
	"pallet-schema/runtime-benchmarks",
	"pallet-stream/runtime-benchmarks",
	"pallet-registry/runtime-benchmarks",
	"pallet-extrinsic-authorship/runtime-benchmarks",
>>>>>>> 7b6d4330
	"hex-literal",
	"pallet-sudo/runtime-benchmarks",
	"frame-system-benchmarking/runtime-benchmarks",
]

try-runtime = [
	"frame-executive/try-runtime",
	"frame-try-runtime",
	"frame-system/try-runtime",
	"pallet-authority-discovery/try-runtime",
	"pallet-authorship/try-runtime",
	"pallet-balances/try-runtime",
	"pallet-transaction-payment/try-runtime",
	"pallet-collective/try-runtime",
	"pallet-democracy/try-runtime",
	"pallet-grandpa/try-runtime",
	"pallet-identity/try-runtime",
	"pallet-im-online/try-runtime",
	"pallet-indices/try-runtime",
	"pallet-membership/try-runtime",
	"pallet-message-queue/try-runtime",
	"pallet-multisig/try-runtime",
	"pallet-preimage/try-runtime",
	"pallet-scheduler/try-runtime",
	"pallet-session/try-runtime",
	"pallet-sudo/try-runtime",
	"pallet-timestamp/try-runtime",
	"pallet-treasury/try-runtime",
	"pallet-utility/try-runtime",
	"pallet-babe/try-runtime",
<<<<<<< HEAD
  "pallet-schema/try-runtime",
  "pallet-stream/try-runtime",
  "pallet-scoring/try-runtime",
  "pallet-did/try-runtime",
=======
	"pallet-schema/try-runtime",
	"pallet-stream/try-runtime",
	"pallet-did/try-runtime",
>>>>>>> 7b6d4330
]

# Set timing constants (e.g. session period) to faster versions to speed up testing.
fast-runtime = []

# When enabled, the runtime API will not be build.
disable-runtime-api = []

# A feature that should be enabled when the runtime should be build for on-chain
# deployment. This will disable stuff that shouldn't be part of the on-chain wasm
# to make it smaller like logging for example.
on-chain-release-build = ["sp-api/disable-logging"]<|MERGE_RESOLUTION|>--- conflicted
+++ resolved
@@ -81,7 +81,6 @@
 pallet-offences-benchmarking = { git = "https://github.com/dhiway/substrate", default-features = false, optional = true, branch = "release-v0.9.43" }
 frame-try-runtime = { git = "https://github.com/dhiway/substrate", default-features = false, optional = true, branch = "release-v0.9.43" }
 
-<<<<<<< HEAD
 pallet-did = {  default-features = false, path = '../pallets/did' }
 pallet-did-names = {  default-features = false, path = '../pallets/did-name' }
 pallet-schema = {  default-features = false, path = '../pallets/schema' }
@@ -89,14 +88,7 @@
 pallet-stream = {  default-features = false, path = '../pallets/stream' }
 pallet-scoring = {  default-features = false, path = '../pallets/scoring' }
 pallet-extrinsic-authorship = {  default-features = false, path = '../pallets/authorship' }
-=======
-pallet-did = { default-features = false, path = '../pallets/did' }
-pallet-did-names = { default-features = false, path = '../pallets/did-name' }
-pallet-schema = { default-features = false, path = '../pallets/schema' }
-pallet-registry = { default-features = false, path = '../pallets/registry' }
-pallet-stream = { default-features = false, path = '../pallets/stream' }
-pallet-extrinsic-authorship = { default-features = false, path = '../pallets/authorship' }
->>>>>>> 7b6d4330
+
 
 # Internal runtime API (with default disabled)
 pallet-did-runtime-api = { package = "pallet-did-runtime-api", path = "../pallets/did/runtime-api", default-features = false }
@@ -204,20 +196,12 @@
 	"pallet-utility/runtime-benchmarks",
 	"cord-utilities/runtime-benchmarks",
 	"pallet-did/runtime-benchmarks",
-<<<<<<< HEAD
   "pallet-did-names/runtime-benchmarks",
   "pallet-schema/runtime-benchmarks",
   "pallet-stream/runtime-benchmarks",
   "pallet-scoring/runtime-benchmarks",
   "pallet-registry/runtime-benchmarks",
   "pallet-extrinsic-authorship/runtime-benchmarks",
-=======
-	"pallet-did-names/runtime-benchmarks",
-	"pallet-schema/runtime-benchmarks",
-	"pallet-stream/runtime-benchmarks",
-	"pallet-registry/runtime-benchmarks",
-	"pallet-extrinsic-authorship/runtime-benchmarks",
->>>>>>> 7b6d4330
 	"hex-literal",
 	"pallet-sudo/runtime-benchmarks",
 	"frame-system-benchmarking/runtime-benchmarks",
@@ -248,16 +232,10 @@
 	"pallet-treasury/try-runtime",
 	"pallet-utility/try-runtime",
 	"pallet-babe/try-runtime",
-<<<<<<< HEAD
   "pallet-schema/try-runtime",
   "pallet-stream/try-runtime",
   "pallet-scoring/try-runtime",
   "pallet-did/try-runtime",
-=======
-	"pallet-schema/try-runtime",
-	"pallet-stream/try-runtime",
-	"pallet-did/try-runtime",
->>>>>>> 7b6d4330
 ]
 
 # Set timing constants (e.g. session period) to faster versions to speed up testing.
