--- conflicted
+++ resolved
@@ -82,11 +82,7 @@
 
 use constants::{currency::*, fee::WeightToFee, time::*};
 // Cord Pallets
-<<<<<<< HEAD
 pub use pallet_authorities;
-=======
-pub use pallet_authority;
->>>>>>> d1b1413a
 pub use pallet_schema;
 pub use pallet_stream;
 
@@ -134,13 +130,8 @@
 }
 
 type MoreThanHalfCouncil = EnsureOneOf<
-<<<<<<< HEAD
 	pallet_collective::EnsureProportionMoreThan<_1, _2, AccountId, CouncilCollective>,
 	EnsureRoot<AccountId>,
-=======
-	EnsureRoot<AccountId>,
-	pallet_collective::EnsureProportionMoreThan<_1, _2, AccountId, CouncilCollective>,
->>>>>>> d1b1413a
 >;
 
 const NORMAL_DISPATCH_RATIO: Perbill = Perbill::from_percent(75);
@@ -152,11 +143,7 @@
 	pub AdjustmentVariable: Multiplier = Multiplier::saturating_from_rational(3, 100_000);
 	pub MinimumMultiplier: Multiplier = Multiplier::saturating_from_rational(1, 1_000_000u128);
 	pub RuntimeBlockWeights: frame_system::limits::BlockWeights = frame_system::limits::BlockWeights
-<<<<<<< HEAD
 		::with_sensible_defaults(333 * WEIGHT_PER_MILLIS, NORMAL_DISPATCH_RATIO);
-=======
-		::with_sensible_defaults(666 * WEIGHT_PER_MILLIS, NORMAL_DISPATCH_RATIO);
->>>>>>> d1b1413a
 	pub RuntimeBlockLength: frame_system::limits::BlockLength = frame_system::limits::BlockLength
 		::max_with_normal_ratio(5 * 1024 * 1024, NORMAL_DISPATCH_RATIO);
 	pub const SS58Prefix: u8 = 29;
@@ -381,11 +368,7 @@
 impl pallet_session::Config for Runtime {
 	type Event = Event;
 	type ValidatorId = AccountId;
-<<<<<<< HEAD
 	type ValidatorIdOf = ConvertInto;
-=======
-	type ValidatorIdOf = ValidatorIdOf;
->>>>>>> d1b1413a
 	type ShouldEndSession = Babe;
 	type NextSessionRotation = Babe;
 	type SessionManager = pallet_session::historical::NoteHistoricalRoot<Self, Authorities>;
@@ -733,11 +716,7 @@
 	type OverarchingCall = Call;
 }
 
-<<<<<<< HEAD
 impl pallet_authorities::Config for Runtime {
-=======
-impl pallet_authority::Config for Runtime {
->>>>>>> d1b1413a
 	type Event = Event;
 	type AuthorityOrigin = MoreThanHalfCouncil;
 }
@@ -792,11 +771,7 @@
 		Elections: pallet_elections_phragmen = 23,
 		TechnicalMembership: pallet_membership::<Instance1> = 24,
 		Treasury: pallet_treasury = 25,
-<<<<<<< HEAD
 		Authorities: pallet_authorities = 26,
-=======
-		Authorities: pallet_authority = 26,
->>>>>>> d1b1413a
 		Scheduler: pallet_scheduler = 27,
 		Schema: pallet_schema = 31,
 		Stream: pallet_stream = 32,
