// This file is part of CORD – https://cord.network

// Copyright (C) Dhiway Networks Pvt. Ltd.
// SPDX-License-Identifier: GPL-3.0-or-later

// CORD is free software: you can redistribute it and/or modify
// it under the terms of the GNU General Public License as published by
// the Free Software Foundation, either version 3 of the License, or
// (at your option) any later version.

// CORD is distributed in the hope that it will be useful,
// but WITHOUT ANY WARRANTY; without even the implied warranty of
// MERCHANTABILITY or FITNESS FOR A PARTICULAR PURPOSE. See the
// GNU General Public License for more details.

// You should have received a copy of the GNU General Public License
// along with CORD. If not, see <https://www.gnu.org/licenses/>.

#![cfg_attr(not(feature = "std"), no_std)]
// `construct_runtime!` does a lot of recursion and requires us to increase the limit to 256.
#![recursion_limit = "256"]

use codec::Encode;
pub use cord_primitives::{curi::Ss58Identifier, AccountId, Signature};
use cord_primitives::{
	prod_or_fast, AccountIndex, Balance, BlockNumber, DidIdentifier, Hash, Index, Moment,
};

use frame_support::{
	construct_runtime,
	dispatch::DispatchClass,
	parameter_types,
	traits::{ConstU32, Contains, EitherOfDiverse, KeyOwnerProofSystem, PrivilegeCmp},
	weights::{
		constants::{
			BlockExecutionWeight, ExtrinsicBaseWeight, RocksDbWeight, WEIGHT_REF_TIME_PER_SECOND,
		},
		ConstantMultiplier, Weight,
	},
	PalletId,
};
use frame_system::{
	limits::{BlockLength, BlockWeights},
	EnsureRoot, EnsureSigned,
};
use sp_consensus_grandpa::AuthorityId as GrandpaId;

use pallet_im_online::sr25519::AuthorityId as ImOnlineId;
use pallet_session::historical as pallet_session_historical;
pub use pallet_transaction_payment::{
	CurrencyAdapter, Multiplier, OnChargeTransaction, TargetedFeeAdjustment,
};
use pallet_transaction_payment::{FeeDetails, RuntimeDispatchInfo};
use sp_authority_discovery::AuthorityId as AuthorityDiscoveryId;
use sp_core::{crypto::KeyTypeId, OpaqueMetadata};
use sp_inherents::{CheckInherentsResult, InherentData};
use sp_runtime::{
	create_runtime_str, generic, impl_opaque_keys,
	traits::{
		AccountIdLookup, BlakeTwo256, Block as BlockT, Bounded, Extrinsic as ExtrinsicT, NumberFor,
		OpaqueKeys, SaturatedConversion, Verify,
	},
	transaction_validity::{TransactionPriority, TransactionSource, TransactionValidity},
	ApplyExtrinsicResult, FixedPointNumber, Perbill, Permill, Perquintill,
};
use sp_staking::SessionIndex;
use sp_std::{cmp::Ordering, prelude::*};

#[cfg(any(feature = "std", test))]
use sp_version::NativeVersion;
use sp_version::RuntimeVersion;
use static_assertions::const_assert;

pub use frame_system::Call as SystemCall;
pub use pallet_balances::Call as BalancesCall;
pub use pallet_staking::StakerStatus;
pub use pallet_timestamp::Call as TimestampCall;

#[cfg(any(feature = "std", test))]
pub use sp_runtime::BuildStorage;

/// Implementations of some helper traits passed into runtime modules as
/// associated types.
pub mod impls;
pub use impls::DealWithCredits;

/// Constant values used within the runtime.
use cord_runtime_constants::{currency::*, fee::WeightToFee, time::*};

// Weights used in the runtime.
mod weights;
// CORD Pallets
mod authority_manager;
pub use pallet_extrinsic_authorship;
pub mod benchmark;
pub use benchmark::DummySignature;

// Make the WASM binary available.
#[cfg(feature = "std")]
include!(concat!(env!("OUT_DIR"), "/wasm_binary.rs"));

/// Max size for serialized extrinsic params for this testing runtime.
/// This is a quite arbitrary but empirically battle tested value.
#[cfg(test)]
pub const CALL_PARAMS_MAX_SIZE: usize = 208;

/// Wasm binary unwrapped. If built with `SKIP_WASM_BUILD`, the function panics.
#[cfg(feature = "std")]
pub fn wasm_binary_unwrap() -> &'static [u8] {
	WASM_BINARY.expect(
		"Development wasm binary is not available. This means the client is \
  		 built with `SKIP_WASM_BUILD` flag and it is only usable for \
		 production chains. Please rebuild with the flag disabled.",
	)
}

/// Runtime version.
#[sp_version::runtime_version]
pub const VERSION: RuntimeVersion = RuntimeVersion {
	spec_name: create_runtime_str!("cord"),
	impl_name: create_runtime_str!("dhiway-cord"),
	authoring_version: 0,
	spec_version: 8100,
	impl_version: 0,
	#[cfg(not(feature = "disable-runtime-api"))]
	apis: RUNTIME_API_VERSIONS,
	#[cfg(feature = "disable-runtime-api")]
	apis: sp_version::create_apis_vec![[]],
	transaction_version: 2,
	state_version: 1,
};

/// The BABE epoch configuration at genesis.
pub const BABE_GENESIS_EPOCH_CONFIG: sp_consensus_babe::BabeEpochConfiguration =
	sp_consensus_babe::BabeEpochConfiguration {
		c: PRIMARY_PROBABILITY,
		allowed_slots: sp_consensus_babe::AllowedSlots::PrimaryAndSecondaryVRFSlots,
	};

/// Native version.
#[cfg(any(feature = "std", test))]
pub fn native_version() -> NativeVersion {
	NativeVersion { runtime_version: VERSION, can_author_with: Default::default() }
}

/// We currently allow all calls.
pub struct BaseFilter;
impl Contains<RuntimeCall> for BaseFilter {
	fn contains(_c: &RuntimeCall) -> bool {
		true
	}
}

type MoreThanHalfCouncil = EitherOfDiverse<
	EnsureRoot<AccountId>,
	pallet_collective::EnsureProportionMoreThan<AccountId, CouncilCollective, 1, 2>,
>;

/// We assume that an on-initialize consumes 1% of the weight on average, hence
/// a single extrinsic will not be allowed to consume more than
/// `AvailableBlockRatio - 1%`.
pub const AVERAGE_ON_INITIALIZE_RATIO: Perbill = Perbill::from_percent(5);
/// We allow `Normal` extrinsics to fill up the block up to 75%, the rest can be
/// used by  Operational  extrinsics.
pub const NORMAL_DISPATCH_RATIO: Perbill = Perbill::from_percent(75);
/// We allow for 1 second of compute with a 3 second average block time.
pub const MAXIMUM_BLOCK_WEIGHT: Weight = Weight::from_parts(WEIGHT_REF_TIME_PER_SECOND, u64::MAX);

const_assert!(NORMAL_DISPATCH_RATIO.deconstruct() >= AVERAGE_ON_INITIALIZE_RATIO.deconstruct());

parameter_types! {
	pub const BlockHashCount: BlockNumber = 2400;
	pub const Version: RuntimeVersion = VERSION;
	pub RuntimeBlockLength: BlockLength =
		BlockLength::max_with_normal_ratio(5 * 1024 * 1024, NORMAL_DISPATCH_RATIO);
	pub RuntimeBlockWeights: BlockWeights = BlockWeights::builder()
		.base_block(BlockExecutionWeight::get())
		.for_class(DispatchClass::all(), |weights| {
			weights.base_extrinsic = ExtrinsicBaseWeight::get();
		})
		.for_class(DispatchClass::Normal, |weights| {
			weights.max_total = Some(NORMAL_DISPATCH_RATIO * MAXIMUM_BLOCK_WEIGHT);
		})
		.for_class(DispatchClass::Operational, |weights| {
			weights.max_total = Some(MAXIMUM_BLOCK_WEIGHT);
			// Operational transactions have some extra reserved space, so that they
			// are included even if block reached `MAXIMUM_BLOCK_WEIGHT`.
			weights.reserved = Some(
				MAXIMUM_BLOCK_WEIGHT - NORMAL_DISPATCH_RATIO * MAXIMUM_BLOCK_WEIGHT
			);
		})
		.avg_block_initialization(AVERAGE_ON_INITIALIZE_RATIO)
		.build_or_panic();
		pub MaxCollectivesProposalWeight: Weight = Perbill::from_percent(50) * RuntimeBlockWeights::get().max_block;
	pub const SS58Prefix: u8 = 29;
}

impl frame_system::Config for Runtime {
	type BaseCallFilter = BaseFilter;
	type BlockWeights = RuntimeBlockWeights;
	type BlockLength = RuntimeBlockLength;
	type DbWeight = RocksDbWeight;
	type RuntimeOrigin = RuntimeOrigin;
	type RuntimeCall = RuntimeCall;
	type Index = Index;
	type BlockNumber = BlockNumber;
	type Hash = Hash;
	type Hashing = BlakeTwo256;
	type AccountId = AccountId;
	type Lookup = AccountIdLookup<AccountId, ()>;
	type Header = generic::Header<BlockNumber, BlakeTwo256>;
	type RuntimeEvent = RuntimeEvent;
	type BlockHashCount = BlockHashCount;
	type Version = Version;
	type PalletInfo = PalletInfo;
	type AccountData = pallet_balances::AccountData<Balance>;
	type OnNewAccount = ();
	type OnKilledAccount = ();
	type SystemWeightInfo = weights::frame_system::WeightInfo<Runtime>;
	type SS58Prefix = SS58Prefix;
	type OnSetCode = ();
	type MaxConsumers = frame_support::traits::ConstU32<16>;
}

parameter_types! {
	pub MaximumSchedulerWeight: Weight = Perbill::from_percent(80) * RuntimeBlockWeights::get().max_block;
	pub const NoPreimagePostponement: Option<u32> = Some(10);
}

type ScheduleOrigin = EitherOfDiverse<
	EnsureRoot<AccountId>,
	pallet_collective::EnsureProportionAtLeast<AccountId, CouncilCollective, 1, 2>,
>;

/// Used the compare the privilege of an origin inside the scheduler.
pub struct OriginPrivilegeCmp;

impl PrivilegeCmp<OriginCaller> for OriginPrivilegeCmp {
	fn cmp_privilege(left: &OriginCaller, right: &OriginCaller) -> Option<Ordering> {
		if left == right {
			return Some(Ordering::Equal)
		}

		match (left, right) {
			// Root is greater than anything.
			(OriginCaller::system(frame_system::RawOrigin::Root), _) => Some(Ordering::Greater),
			// Check which one has more yes votes.
			(
				OriginCaller::Council(pallet_collective::RawOrigin::Members(l_yes_votes, l_count)),
				OriginCaller::Council(pallet_collective::RawOrigin::Members(r_yes_votes, r_count)),
			) => Some((l_yes_votes * r_count).cmp(&(r_yes_votes * l_count))),
			// For every other origin we don't care, as they are not used for `ScheduleOrigin`.
			_ => None,
		}
	}
}

impl pallet_scheduler::Config for Runtime {
	type RuntimeOrigin = RuntimeOrigin;
	type RuntimeEvent = RuntimeEvent;
	type PalletsOrigin = OriginCaller;
	type RuntimeCall = RuntimeCall;
	type MaximumWeight = MaximumSchedulerWeight;
	type ScheduleOrigin = ScheduleOrigin;
	#[cfg(feature = "runtime-benchmarks")]
	type MaxScheduledPerBlock = ConstU32<512>;
	#[cfg(not(feature = "runtime-benchmarks"))]
	type MaxScheduledPerBlock = ConstU32<50>;
	type WeightInfo = weights::pallet_scheduler::WeightInfo<Runtime>;
	type OriginPrivilegeCmp = OriginPrivilegeCmp;
	type Preimages = Preimage;
}

parameter_types! {
	pub const PreimageMaxSize: u32 = 4096 * 1024;
	pub const PreimageBaseDeposit: Balance = deposit(2, 64);
	pub const PreimageByteDeposit: Balance = deposit(0, 1);
}

impl pallet_preimage::Config for Runtime {
	type WeightInfo = weights::pallet_preimage::WeightInfo<Runtime>;
	type RuntimeEvent = RuntimeEvent;
	type Currency = Balances;
	type ManagerOrigin = EnsureRoot<AccountId>;
	type BaseDeposit = PreimageBaseDeposit;
	type ByteDeposit = PreimageByteDeposit;
}

parameter_types! {
	pub EpochDuration: u64 = prod_or_fast!(
		EPOCH_DURATION as u64,
		2 * MINUTES as u64,
		"CORD_EPOCH_DURATION"
	);
	pub const ExpectedBlockTime: Moment = MILLISECS_PER_BLOCK;
	pub ReportLongevity: u64 =
		BondingDuration::get() as u64 * SessionsPerEra::get() as u64 * EpochDuration::get();
	pub const MaxAuthorities: u32 = 1_000;
}

impl pallet_babe::Config for Runtime {
	type EpochDuration = EpochDuration;
	type ExpectedBlockTime = ExpectedBlockTime;

	// session module is the trigger
	type EpochChangeTrigger = pallet_babe::ExternalTrigger;

	type DisabledValidators = Session;

	type WeightInfo = ();

	type MaxAuthorities = MaxAuthorities;
	type KeyOwnerProof =
		<Historical as KeyOwnerProofSystem<(KeyTypeId, pallet_babe::AuthorityId)>>::Proof;
	type EquivocationReportSystem =
		pallet_babe::EquivocationReportSystem<Self, Offences, Historical, ReportLongevity>;
}

parameter_types! {
	pub const IndexDeposit: Balance =  EXISTENTIAL_DEPOSIT;
}

impl pallet_indices::Config for Runtime {
	type AccountIndex = AccountIndex;
	type Currency = Balances;
	type Deposit = IndexDeposit;
	type RuntimeEvent = RuntimeEvent;
	type WeightInfo = weights::pallet_indices::WeightInfo<Runtime>;
}

parameter_types! {
	pub const ExistentialDeposit: Balance = EXISTENTIAL_DEPOSIT;
	pub const MaxLocks: u32 = 50;
	pub const MaxReserves: u32 = 50;
}

impl pallet_balances::Config for Runtime {
	type Balance = Balance;
	type DustRemoval = ();
	type RuntimeEvent = RuntimeEvent;
	type ExistentialDeposit = ExistentialDeposit;
	type AccountStore = System;
	type MaxLocks = MaxLocks;
	type MaxReserves = MaxReserves;
	type ReserveIdentifier = [u8; 8];
	type HoldIdentifier = ();
	type FreezeIdentifier = ();
	type MaxHolds = ConstU32<0>;
	type MaxFreezes = ConstU32<0>;
	type WeightInfo = weights::pallet_balances::WeightInfo<Runtime>;
}

parameter_types! {
	pub const TransactionByteFee: Balance = 10 * NANOUNITS;
	pub const OperationalFeeMultiplier: u8 = 5;
	/// The portion of the `NORMAL_DISPATCH_RATIO` that we adjust the fees with. Blocks filled less
	/// than this will decrease the weight and more will increase.
	pub const TargetBlockFullness: Perquintill = Perquintill::from_percent(25);
	/// The adjustment variable of the runtime. Higher values will cause `TargetBlockFullness` to
	/// change the fees more rapidly.
	pub AdjustmentVariable: Multiplier = Multiplier::saturating_from_rational(75, 1_000_000);
	/// Minimum amount of the multiplier. This value cannot be too low. A test case should ensure
	/// that combined with `AdjustmentVariable`, we can recover from the minimum.
	/// See `multiplier_can_grow_from_zero`.
	pub MinimumMultiplier: Multiplier = Multiplier::saturating_from_rational(1, 10u128);
	pub MaximumMultiplier: Multiplier = Bounded::max_value();
}

/// Parameterized slow adjusting fee updated based on
/// <https://w3f-research.readthedocs.io/en/latest/polkadot/Token%20Economics.html#-2.-slow-adjusting-mechanism>
pub type SlowAdjustingFeeUpdate<R> = TargetedFeeAdjustment<
	R,
	TargetBlockFullness,
	AdjustmentVariable,
	MinimumMultiplier,
	MaximumMultiplier,
>;

impl pallet_transaction_payment::Config for Runtime {
	type RuntimeEvent = RuntimeEvent;
	type OnChargeTransaction = CurrencyAdapter<Balances, DealWithCredits<Runtime>>;
	type OperationalFeeMultiplier = OperationalFeeMultiplier;
	type WeightToFee = WeightToFee;
	type LengthToFee = ConstantMultiplier<Balance, TransactionByteFee>;
	type FeeMultiplierUpdate = SlowAdjustingFeeUpdate<Self>;
}

parameter_types! {
		pub MinimumPeriod: u64 = prod_or_fast!(
		MINIMUM_DURATION,
		500_u64,
		"CORD_MINIMUM_DURATION"
	);
}

impl pallet_timestamp::Config for Runtime {
	type Moment = u64;
	type OnTimestampSet = Babe;
	type MinimumPeriod = MinimumPeriod;
	type WeightInfo = weights::pallet_timestamp::WeightInfo<Runtime>;
}

impl pallet_authorship::Config for Runtime {
	type FindAuthor = pallet_session::FindAccountFromAuthorIndex<Self, Babe>;
	type EventHandler = ImOnline;
}

impl_opaque_keys! {
	pub struct SessionKeys {
		pub grandpa: Grandpa,
		pub babe: Babe,
		pub im_online: ImOnline,
		pub authority_discovery: AuthorityDiscovery,
	}
}

/// Special `ValidatorIdOf` implementation that is just returning the input as
/// result.
pub struct ValidatorIdOf;
impl sp_runtime::traits::Convert<AccountId, Option<AccountId>> for ValidatorIdOf {
	fn convert(a: AccountId) -> Option<AccountId> {
		Some(a)
	}
}

impl pallet_session::Config for Runtime {
	type RuntimeEvent = RuntimeEvent;
	type ValidatorId = AccountId;
	type ValidatorIdOf = ValidatorIdOf;
	type ShouldEndSession = Babe;
	type NextSessionRotation = Babe;
	type SessionManager = pallet_session::historical::NoteHistoricalRoot<Self, AuthorityManager>;
	type SessionHandler = <SessionKeys as OpaqueKeys>::KeyTypeIdProviders;
	type Keys = SessionKeys;
	type WeightInfo = weights::pallet_session::WeightInfo<Runtime>;
}

pub struct FullIdentificationOf;
impl sp_runtime::traits::Convert<AccountId, Option<()>> for FullIdentificationOf {
	fn convert(_: AccountId) -> Option<()> {
		Some(Default::default())
	}
}

impl pallet_session::historical::Config for Runtime {
	type FullIdentification = ();
	type FullIdentificationOf = FullIdentificationOf;
}

parameter_types! {
	pub const SessionsPerEra: SessionIndex = 6;
	pub const BondingDuration: sp_staking::EraIndex = 28;
}

parameter_types! {
	// Minimum 4 CENTS/byte
	pub const BasicDeposit: Balance = deposit(1, 258);
	pub const FieldDeposit: Balance = deposit(0, 66);
	pub const SubAccountDeposit: Balance = deposit(1, 53);
	pub const MaxSubAccounts: u32 = 100;
	pub const MaxAdditionalFields: u32 = 100;
	pub const MaxRegistrars: u32 = 20;
}

impl pallet_identity::Config for Runtime {
	type RuntimeEvent = RuntimeEvent;
	type Currency = Balances;
	type BasicDeposit = BasicDeposit;
	type FieldDeposit = FieldDeposit;
	type SubAccountDeposit = SubAccountDeposit;
	type MaxSubAccounts = MaxSubAccounts;
	type MaxAdditionalFields = MaxAdditionalFields;
	type MaxRegistrars = MaxRegistrars;
	type Slashed = Treasury;
	type ForceOrigin = MoreThanHalfCouncil;
	type RegistrarOrigin = MoreThanHalfCouncil;
	type WeightInfo = weights::pallet_identity::WeightInfo<Runtime>;
}

parameter_types! {
	pub LaunchPeriod: BlockNumber = prod_or_fast!(7 * DAYS, 1, "CORD_LAUNCH_PERIOD");
	pub VotingPeriod: BlockNumber = prod_or_fast!(7 * DAYS, 2 * MINUTES, "CORD_VOTING_PERIOD");
	pub FastTrackVotingPeriod: BlockNumber = prod_or_fast!(3 * HOURS, 2 * MINUTES, "CORD_FAST_TRACK_VOTING_PERIOD");
	pub const MinimumDeposit: Balance = 100 * WAY;
	pub EnactmentPeriod: BlockNumber = prod_or_fast!(8 * DAYS, 1, "CORD_ENACTMENT_PERIOD");
	pub CooloffPeriod: BlockNumber = prod_or_fast!(7 * DAYS, 1, "CORD_COOLOFF_PERIOD");
	pub const InstantAllowed: bool = true;
	pub const MaxVotes: u32 = 100;
	pub const MaxProposals: u32 = 100;
}

impl pallet_democracy::Config for Runtime {
	type RuntimeEvent = RuntimeEvent;
	type Currency = Balances;
	type EnactmentPeriod = EnactmentPeriod;
	type VoteLockingPeriod = EnactmentPeriod;
	type LaunchPeriod = LaunchPeriod;
	type VotingPeriod = VotingPeriod;
	type MinimumDeposit = MinimumDeposit;
	/// A straight majority of the council can decide what their next motion is.
	type ExternalOrigin =
		pallet_collective::EnsureProportionAtLeast<AccountId, CouncilCollective, 1, 2>;
	/// A majority can have the next scheduled referendum be a straight
	/// majority-carries vote.
	type ExternalMajorityOrigin =
		pallet_collective::EnsureProportionAtLeast<AccountId, CouncilCollective, 1, 2>;
	/// A unanimous council can have the next scheduled referendum be a straight
	/// default-carries (NTB) vote.
	type ExternalDefaultOrigin =
		pallet_collective::EnsureProportionAtLeast<AccountId, CouncilCollective, 1, 1>;
	type SubmitOrigin = EnsureSigned<AccountId>;
	/// Two thirds of the technical committee can have an
	/// `ExternalMajority/ExternalDefault` vote be tabled immediately and with a
	/// shorter voting/enactment period.
	type FastTrackOrigin =
		pallet_collective::EnsureProportionAtLeast<AccountId, TechnicalCollective, 2, 3>;
	type InstantOrigin =
		pallet_collective::EnsureProportionAtLeast<AccountId, TechnicalCollective, 1, 1>;
	type InstantAllowed = InstantAllowed;
	type FastTrackVotingPeriod = FastTrackVotingPeriod;
	// To cancel a proposal which has been passed, 2/3 of the council must agree to
	// it.
	type CancellationOrigin = EitherOfDiverse<
		EnsureRoot<AccountId>,
		pallet_collective::EnsureProportionAtLeast<AccountId, CouncilCollective, 2, 3>,
	>;
	type BlacklistOrigin = EnsureRoot<AccountId>;
	// To cancel a proposal before it has been passed, the technical committee must
	// be unanimous or Root must agree.
	type CancelProposalOrigin = EitherOfDiverse<
		EnsureRoot<AccountId>,
		pallet_collective::EnsureProportionAtLeast<AccountId, TechnicalCollective, 1, 1>,
	>;
	// Any single technical committee member may veto a coming council proposal,
	// however they can only do it once and it lasts only for the cooloff period.
	type VetoOrigin = pallet_collective::EnsureMember<AccountId, TechnicalCollective>;
	type CooloffPeriod = CooloffPeriod;
	type Slash = Treasury;
	type Scheduler = Scheduler;
	type PalletsOrigin = OriginCaller;
	type MaxVotes = MaxVotes;
	type WeightInfo = weights::pallet_democracy::WeightInfo<Runtime>;
	type MaxProposals = MaxProposals;
	type Preimages = Preimage;
	type MaxDeposits = ConstU32<100>;
	type MaxBlacklisted = ConstU32<100>;
}

parameter_types! {
	pub CouncilMotionDuration: BlockNumber = prod_or_fast!(3 * DAYS, 2 * MINUTES, "CORD_MOTION_DURATION");
	pub const CouncilMaxProposals: u32 = 100;
	pub const CouncilMaxMembers: u32 = 100;
}

type CouncilCollective = pallet_collective::Instance1;
impl pallet_collective::Config<CouncilCollective> for Runtime {
	type RuntimeOrigin = RuntimeOrigin;
	type Proposal = RuntimeCall;
	type RuntimeEvent = RuntimeEvent;
	type MotionDuration = CouncilMotionDuration;
	type MaxProposals = CouncilMaxProposals;
	type MaxMembers = CouncilMaxMembers;
	type DefaultVote = pallet_collective::PrimeDefaultVote;
	type WeightInfo = weights::pallet_collective::WeightInfo<Runtime>;
	type SetMembersOrigin = EnsureRoot<Self::AccountId>;
	type MaxProposalWeight = MaxCollectivesProposalWeight;
}

parameter_types! {
	pub TechnicalMotionDuration: BlockNumber = prod_or_fast!(3 * DAYS, 2 * MINUTES, "CORD_MOTION_DURATION");
	pub const TechnicalMaxProposals: u32 = 100;
	pub const TechnicalMaxMembers: u32 = 50;
}

type TechnicalCollective = pallet_collective::Instance2;
impl pallet_collective::Config<TechnicalCollective> for Runtime {
	type RuntimeOrigin = RuntimeOrigin;
	type Proposal = RuntimeCall;
	type RuntimeEvent = RuntimeEvent;
	type MotionDuration = TechnicalMotionDuration;
	type MaxProposals = TechnicalMaxProposals;
	type MaxMembers = TechnicalMaxMembers;
	type DefaultVote = pallet_collective::PrimeDefaultVote;
	type WeightInfo = weights::pallet_collective::WeightInfo<Runtime>;
	type SetMembersOrigin = EnsureRoot<Self::AccountId>;
	type MaxProposalWeight = MaxCollectivesProposalWeight;
}

impl pallet_membership::Config<pallet_membership::Instance1> for Runtime {
	type RuntimeEvent = RuntimeEvent;
	type AddOrigin = MoreThanHalfCouncil;
	type RemoveOrigin = MoreThanHalfCouncil;
	type SwapOrigin = MoreThanHalfCouncil;
	type ResetOrigin = MoreThanHalfCouncil;
	type PrimeOrigin = MoreThanHalfCouncil;
	type MembershipInitialized = TechnicalCommittee;
	type MembershipChanged = TechnicalCommittee;
	type MaxMembers = TechnicalMaxMembers;
	type WeightInfo = weights::pallet_membership::WeightInfo<Runtime>;
}

parameter_types! {
	pub const ProposalBond: Permill = Permill::from_percent(5);
	pub const ProposalBondMinimum: Balance = 100 * UNITS;
	pub const ProposalBondMaximum: Balance = 500 * UNITS;
	pub const SpendPeriod: BlockNumber = 2 * DAYS;
	pub const Burn: Permill = Permill::from_perthousand(2);
	pub const TreasuryPalletId: PalletId = PalletId(*b"py/trsry");
	pub const MaxApprovals: u32 = 100;

}

type ApproveOrigin = EitherOfDiverse<
	EnsureRoot<AccountId>,
	pallet_collective::EnsureProportionAtLeast<AccountId, CouncilCollective, 3, 5>,
>;
type RejectOrigin = EitherOfDiverse<
	EnsureRoot<AccountId>,
	pallet_collective::EnsureProportionMoreThan<AccountId, CouncilCollective, 1, 2>,
>;

impl pallet_treasury::Config for Runtime {
	type PalletId = TreasuryPalletId;
	type Currency = Balances;
	type ApproveOrigin = ApproveOrigin;
	type RejectOrigin = RejectOrigin;
	type RuntimeEvent = RuntimeEvent;
	type OnSlash = Treasury;
	type ProposalBond = ProposalBond;
	type ProposalBondMinimum = ProposalBondMinimum;
	type ProposalBondMaximum = ProposalBondMaximum;
	type SpendPeriod = SpendPeriod;
	type Burn = Burn;
	type BurnDestination = Treasury;
	type SpendFunds = ();
	type MaxApprovals = MaxApprovals;
	type WeightInfo = weights::pallet_treasury::WeightInfo<Runtime>;
	type SpendOrigin = frame_support::traits::NeverEnsureOrigin<Balance>;
}

parameter_types! {
	/// Allocate at most 20% of each block for message processing.
	///
	/// Is set to 20% since the scheduler can already consume a maximum of 80%.
	pub MessageQueueServiceWeight: Option<Weight> = Some(Perbill::from_percent(20) * RuntimeBlockWeights::get().max_block);
}

impl pallet_message_queue::Config for Runtime {
	type RuntimeEvent = RuntimeEvent;
	type WeightInfo = ();
	/// NOTE: Always set this to `NoopMessageProcessor` for benchmarking.
	type MessageProcessor = pallet_message_queue::mock_helpers::NoopMessageProcessor<u32>;
	type Size = u32;
	type QueueChangeHandler = ();
	type HeapSize = ConstU32<{ 64 * 1024 }>;
	type MaxStale = ConstU32<128>;
	type ServiceWeight = MessageQueueServiceWeight;
}

impl pallet_offences::Config for Runtime {
	type RuntimeEvent = RuntimeEvent;
	type IdentificationTuple = pallet_session::historical::IdentificationTuple<Self>;
	type OnOffenceHandler = ();
}

impl pallet_authority_discovery::Config for Runtime {
	type MaxAuthorities = MaxAuthorities;
}

parameter_types! {
	pub const ImOnlineUnsignedPriority: TransactionPriority = TransactionPriority::max_value();
	pub const MaxPeerInHeartbeats: u32 = 10_000;
	pub const MaxPeerDataEncodingSize: u32 = 1_000;
	pub const MaxKeys: u32 = 100_000;
}

impl pallet_im_online::Config for Runtime {
	type AuthorityId = ImOnlineId;
	type RuntimeEvent = RuntimeEvent;
	type ValidatorSet = Historical;
	type NextSessionRotation = Babe;
	type ReportUnresponsiveness = Offences;
	type UnsignedPriority = ImOnlineUnsignedPriority;
	type WeightInfo = weights::pallet_im_online::WeightInfo<Runtime>;
	type MaxKeys = MaxKeys;
	type MaxPeerInHeartbeats = MaxPeerInHeartbeats;
	type MaxPeerDataEncodingSize = MaxPeerDataEncodingSize;
}

parameter_types! {
	pub const MaxSetIdSessionEntries: u32 = BondingDuration::get() * SessionsPerEra::get();
}

impl pallet_grandpa::Config for Runtime {
	type RuntimeEvent = RuntimeEvent;

	type WeightInfo = ();
	type MaxAuthorities = MaxAuthorities;
	type MaxSetIdSessionEntries = MaxSetIdSessionEntries;
	type KeyOwnerProof = <Historical as KeyOwnerProofSystem<(KeyTypeId, GrandpaId)>>::Proof;
	type EquivocationReportSystem =
		pallet_grandpa::EquivocationReportSystem<Self, Offences, Historical, ReportLongevity>;
}

/// Submits a transaction with the node's public and signature type. Adheres to
/// the signed extension format of the chain.
impl<LocalCall> frame_system::offchain::CreateSignedTransaction<LocalCall> for Runtime
where
	RuntimeCall: From<LocalCall>,
{
	fn create_transaction<C: frame_system::offchain::AppCrypto<Self::Public, Self::Signature>>(
		call: RuntimeCall,
		public: <Signature as Verify>::Signer,
		account: AccountId,
		nonce: <Runtime as frame_system::Config>::Index,
	) -> Option<(RuntimeCall, <UncheckedExtrinsic as ExtrinsicT>::SignaturePayload)> {
		use sp_runtime::traits::StaticLookup;
		// take the biggest period possible.
		let period =
			BlockHashCount::get().checked_next_power_of_two().map(|c| c / 2).unwrap_or(2) as u64;

		let current_block = System::block_number()
			.saturated_into::<u64>()
			// The `System::block_number` is initialized with `n+1`,
			// so the actual block number is `n`.
			.saturating_sub(1);
		let tip = 0;
		let extra: SignedExtra = (
			frame_system::CheckNonZeroSender::<Runtime>::new(),
			frame_system::CheckSpecVersion::<Runtime>::new(),
			frame_system::CheckTxVersion::<Runtime>::new(),
			frame_system::CheckGenesis::<Runtime>::new(),
			frame_system::CheckMortality::<Runtime>::from(generic::Era::mortal(
				period,
				current_block,
			)),
			frame_system::CheckNonce::<Runtime>::from(nonce),
			frame_system::CheckWeight::<Runtime>::new(),
			pallet_extrinsic_authorship::CheckExtrinsicAuthor::<Runtime>::new(),
			pallet_transaction_payment::ChargeTransactionPayment::<Runtime>::from(tip),
		);
		let raw_payload = SignedPayload::new(call, extra)
			.map_err(|e| {
				log::warn!("Unable to create signed payload: {:?}", e);
			})
			.ok()?;
		let signature = raw_payload.using_encoded(|payload| C::sign(payload, public))?;
		let (call, extra, _) = raw_payload.deconstruct();
		let address = <Runtime as frame_system::Config>::Lookup::unlookup(account);
		Some((call, (address, signature, extra)))
	}
}

impl frame_system::offchain::SigningTypes for Runtime {
	type Public = <Signature as Verify>::Signer;
	type Signature = Signature;
}

impl<C> frame_system::offchain::SendTransactionTypes<C> for Runtime
where
	RuntimeCall: From<C>,
{
	type Extrinsic = UncheckedExtrinsic;
	type OverarchingCall = RuntimeCall;
}

impl pallet_utility::Config for Runtime {
	type RuntimeEvent = RuntimeEvent;
	type RuntimeCall = RuntimeCall;
	type PalletsOrigin = OriginCaller;
	type WeightInfo = weights::pallet_utility::WeightInfo<Runtime>;
}

parameter_types! {
	// One storage item; key size is 32; value is size 4+4+16+32 bytes = 56 bytes.
	pub const DepositBase: Balance = deposit(1, 88);
	// Additional storage item size of 32 bytes.
	pub const DepositFactor: Balance = deposit(0, 32);
	pub const MaxSignatories: u16 = 100;
}

impl pallet_multisig::Config for Runtime {
	type RuntimeEvent = RuntimeEvent;
	type RuntimeCall = RuntimeCall;
	type Currency = Balances;
	type DepositBase = DepositBase;
	type DepositFactor = DepositFactor;
	type MaxSignatories = MaxSignatories;
	type WeightInfo = weights::pallet_multisig::WeightInfo<Runtime>;
}

parameter_types! {
	pub const MaxProposalLength: u16 = 5;
}
impl authority_manager::Config for Runtime {
	type RuntimeEvent = RuntimeEvent;
	type AuthorityOrigin = MoreThanHalfCouncil;
	type MaxProposalLength = MaxProposalLength;
}

parameter_types! {
	pub const MaxAuthorityProposals: u32 = 50;
}

impl pallet_extrinsic_authorship::Config for Runtime {
	type RuntimeEvent = RuntimeEvent;
	type AuthorApproveOrigin = MoreThanHalfCouncil;
	type MaxAuthorityProposals = MaxAuthorityProposals;
	type WeightInfo = weights::pallet_extrinsic_authorship::WeightInfo<Runtime>;
}

parameter_types! {
	pub const MaxNewKeyAgreementKeys: u32 = 10;
	pub const MaxPublicKeysPerDid: u32 = 20;
	#[derive(Debug, Clone, Eq, PartialEq)]
	pub const MaxTotalKeyAgreementKeys: u32 = 15;
	pub const MaxBlocksTxValidity: BlockNumber =  2 * HOURS;
	pub const MaxNumberOfServicesPerDid: u32 = 25;
	pub const MaxServiceIdLength: u32 = 50;
	pub const MaxServiceTypeLength: u32 = 50;
	pub const MaxServiceUrlLength: u32 = 200;
	pub const MaxNumberOfTypesPerService: u32 = 1;
	pub const MaxNumberOfUrlsPerService: u32 = 1;
}

impl pallet_did::Config for Runtime {
	type DidIdentifier = DidIdentifier;
	type RuntimeEvent = RuntimeEvent;
	type RuntimeCall = RuntimeCall;
	type RuntimeOrigin = RuntimeOrigin;

	#[cfg(not(feature = "runtime-benchmarks"))]
	type EnsureOrigin = pallet_did::EnsureDidOrigin<Self::DidIdentifier, AccountId>;
	#[cfg(not(feature = "runtime-benchmarks"))]
	type OriginSuccess = pallet_did::DidRawOrigin<AccountId, Self::DidIdentifier>;
	#[cfg(feature = "runtime-benchmarks")]
	type EnsureOrigin = EnsureSigned<Self::DidIdentifier>;
	#[cfg(feature = "runtime-benchmarks")]
	type OriginSuccess = Self::DidIdentifier;

	type MaxNewKeyAgreementKeys = MaxNewKeyAgreementKeys;
	type MaxPublicKeysPerDid = MaxPublicKeysPerDid;
	type MaxTotalKeyAgreementKeys = MaxTotalKeyAgreementKeys;
	type MaxBlocksTxValidity = MaxBlocksTxValidity;
	type MaxNumberOfServicesPerDid = MaxNumberOfServicesPerDid;
	type MaxServiceIdLength = MaxServiceIdLength;
	type MaxServiceTypeLength = MaxServiceTypeLength;
	type MaxServiceUrlLength = MaxServiceUrlLength;
	type MaxNumberOfTypesPerService = MaxNumberOfTypesPerService;
	type MaxNumberOfUrlsPerService = MaxNumberOfUrlsPerService;
	type WeightInfo = weights::pallet_did::WeightInfo<Runtime>;
}

parameter_types! {
	pub const MinNameLength: u32 = 3;
	pub const MaxNameLength: u32 = 64;
	pub const MaxPrefixLength: u32 = 54;
}

impl pallet_did_names::Config for Runtime {
	type BanOrigin = EnsureRoot<AccountId>;
	type EnsureOrigin = pallet_did::EnsureDidOrigin<DidIdentifier, AccountId>;
	type OriginSuccess = pallet_did::DidRawOrigin<AccountId, DidIdentifier>;
	type RuntimeEvent = RuntimeEvent;
	type MaxNameLength = MaxNameLength;
	type MinNameLength = MinNameLength;
	type MaxPrefixLength = MaxPrefixLength;
	type DidName = pallet_did_names::did_name::AsciiDidName<Runtime>;
	type DidNameOwner = DidIdentifier;
	type WeightInfo = weights::pallet_did_names::WeightInfo<Runtime>;
}

parameter_types! {
	pub const MaxEncodedSchemaLength: u32 = 15_360;
}

impl pallet_schema::Config for Runtime {
	type SchemaCreatorId = DidIdentifier;
	type EnsureOrigin = pallet_did::EnsureDidOrigin<DidIdentifier, AccountId>;
	type OriginSuccess = pallet_did::DidRawOrigin<AccountId, DidIdentifier>;
	type RuntimeEvent = RuntimeEvent;
	type MaxEncodedSchemaLength = MaxEncodedSchemaLength;
	type WeightInfo = weights::pallet_schema::WeightInfo<Runtime>;
}

parameter_types! {
	pub const MaxEncodedRegistryLength: u32 = 15_360;
	pub const MaxRegistryAuthorities: u32 = 10_000;
	pub const MaxRegistryCommitActions: u32 = 1_000;
}

impl pallet_registry::Config for Runtime {
	type RegistryCreatorId = DidIdentifier;
	type EnsureOrigin = pallet_did::EnsureDidOrigin<DidIdentifier, AccountId>;
	type OriginSuccess = pallet_did::DidRawOrigin<AccountId, DidIdentifier>;
	type RuntimeEvent = RuntimeEvent;
	type MaxEncodedRegistryLength = MaxEncodedRegistryLength;
	type MaxRegistryAuthorities = MaxRegistryAuthorities;
	type MaxRegistryCommitActions = MaxRegistryCommitActions;
	type WeightInfo = weights::pallet_registry::WeightInfo<Runtime>;
}

parameter_types! {
	pub const MaxStreamCommits: u32 = 1_000;
}

impl pallet_stream::Config for Runtime {
	type EnsureOrigin = pallet_did::EnsureDidOrigin<DidIdentifier, AccountId>;
	type OriginSuccess = pallet_did::DidRawOrigin<AccountId, DidIdentifier>;
	type RuntimeEvent = RuntimeEvent;
	type WeightInfo = weights::pallet_stream::WeightInfo<Runtime>;
	type MaxStreamCommits = MaxStreamCommits;
}

//scoring config for runtime
parameter_types! {
	pub const MinScoreValue: u32 = 1;
    pub const MaxScoreValue: u32 = 50;
}

impl pallet_scoring::Config for Runtime {
	type RatingCreatorIdOf = DidIdentifier;
	type EnsureOrigin = pallet_did::EnsureDidOrigin<DidIdentifier, AccountId>;
	type OriginSuccess = pallet_did::DidRawOrigin<AccountId, DidIdentifier>;
	type RuntimeEvent = RuntimeEvent;
	type MinScoreValue = MinScoreValue;
    type MaxScoreValue = MaxScoreValue;
	type WeightInfo = weights::pallet_scoring::WeightInfo<Runtime>;
	type ValueLimit = ConstU32<72>;
}
//End  config for runtime

impl pallet_remark::Config for Runtime {
	type WeightInfo = weights::pallet_remark::WeightInfo<Runtime>;
	type RuntimeEvent = RuntimeEvent;
}

impl pallet_sudo::Config for Runtime {
	type RuntimeEvent = RuntimeEvent;
	type RuntimeCall = RuntimeCall;
	type WeightInfo = weights::pallet_sudo::WeightInfo<Runtime>;
}

construct_runtime! {
	pub struct Runtime where
		Block = Block,
		NodeBlock = cord_primitives::Block,
		UncheckedExtrinsic = UncheckedExtrinsic
	{
		System: frame_system = 0,
		Scheduler: pallet_scheduler = 1,
		Babe: pallet_babe = 2,
		Timestamp: pallet_timestamp = 3,
		Indices: pallet_indices = 4,
		Balances: pallet_balances = 5,
		Authorship: pallet_authorship = 6,
		AuthorityManager: authority_manager = 7,
		Offences: pallet_offences = 8,
		Session: pallet_session = 9,
		Grandpa: pallet_grandpa = 10,
		ImOnline: pallet_im_online = 11,
		AuthorityDiscovery: pallet_authority_discovery = 12,
		Preimage: pallet_preimage = 13,
		Democracy: pallet_democracy = 14,
		Council: pallet_collective::<Instance1> = 15,
		TechnicalCommittee: pallet_collective::<Instance2> = 16,
		TechnicalMembership: pallet_membership::<Instance1> = 17,
		Treasury: pallet_treasury = 18,
		Utility: pallet_utility = 31,
		TransactionPayment: pallet_transaction_payment = 32,
		Historical: pallet_session_historical::{Pallet} = 33,
		Multisig: pallet_multisig = 35,
		MessageQueue: pallet_message_queue = 36,
		Remark: pallet_remark = 37,
		Identity: pallet_identity =38,
		ExtrinsicAuthorship: pallet_extrinsic_authorship =101,
		Did: pallet_did = 102,
		Schema: pallet_schema = 103,
		Registry: pallet_registry = 104,
		Stream: pallet_stream = 105,
		Scoring: pallet_scoring = 163,
		DidNames: pallet_did_names = 106,
		Sudo: pallet_sudo = 255,
	}
}

impl pallet_did::DeriveDidCallAuthorizationVerificationKeyRelationship for RuntimeCall {
	fn derive_verification_key_relationship(
		&self,
	) -> pallet_did::DeriveDidCallKeyRelationshipResult {
		fn single_key_relationship(
			calls: &[RuntimeCall],
		) -> pallet_did::DeriveDidCallKeyRelationshipResult {
			let init = calls
				.get(0)
				.ok_or(pallet_did::RelationshipDeriveError::InvalidCallParameter)?
				.derive_verification_key_relationship()?;
			calls
				.iter()
				.skip(1)
				.map(RuntimeCall::derive_verification_key_relationship)
				.try_fold(init, |acc, next| {
					if Ok(acc) == next {
						Ok(acc)
					} else {
						Err(pallet_did::RelationshipDeriveError::InvalidCallParameter)
					}
				})
		}
		match self {
			// DID creation is not allowed through the DID proxy.
<<<<<<< HEAD
			RuntimeCall::Did(pallet_did::Call::create { .. }) => {
				Err(pallet_did::RelationshipDeriveError::NotCallableByDid)
			},
			RuntimeCall::Did { .. } => {
				Ok(pallet_did::DidVerificationKeyRelationship::Authentication)
			},
			RuntimeCall::DidNames { .. } => {
				Ok(pallet_did::DidVerificationKeyRelationship::Authentication)
			},
			RuntimeCall::Schema { .. } => {
				Ok(pallet_did::DidVerificationKeyRelationship::AssertionMethod)
			},
			RuntimeCall::Stream { .. } => {
				Ok(pallet_did::DidVerificationKeyRelationship::AssertionMethod)
			},
			RuntimeCall::Scoring { .. } => {
				Ok(pallet_did::DidVerificationKeyRelationship::AssertionMethod)
			},
			RuntimeCall::Registry(pallet_registry::Call::add_admin_delegate { .. }) => {
				Ok(pallet_did::DidVerificationKeyRelationship::CapabilityDelegation)
			},
			RuntimeCall::Registry(pallet_registry::Call::add_delegate { .. }) => {
				Ok(pallet_did::DidVerificationKeyRelationship::CapabilityDelegation)
			},
			RuntimeCall::Registry(pallet_registry::Call::remove_delegate { .. }) => {
				Ok(pallet_did::DidVerificationKeyRelationship::CapabilityDelegation)
			},
			RuntimeCall::Registry(pallet_registry::Call::create { .. }) => {
				Ok(pallet_did::DidVerificationKeyRelationship::AssertionMethod)
			},
			RuntimeCall::Registry(pallet_registry::Call::archive { .. }) => {
				Ok(pallet_did::DidVerificationKeyRelationship::AssertionMethod)
			},
			RuntimeCall::Registry(pallet_registry::Call::restore { .. }) => {
				Ok(pallet_did::DidVerificationKeyRelationship::AssertionMethod)
			},
			RuntimeCall::Utility(pallet_utility::Call::batch { calls }) => {
				single_key_relationship(&calls[..])
			},
			RuntimeCall::Utility(pallet_utility::Call::batch_all { calls }) => {
				single_key_relationship(&calls[..])
			},
			RuntimeCall::Utility(pallet_utility::Call::force_batch { calls }) => {
				single_key_relationship(&calls[..])
			},
=======
			RuntimeCall::Did(pallet_did::Call::create { .. }) =>
				Err(pallet_did::RelationshipDeriveError::NotCallableByDid),
			RuntimeCall::Did { .. } =>
				Ok(pallet_did::DidVerificationKeyRelationship::Authentication),
			RuntimeCall::DidNames { .. } =>
				Ok(pallet_did::DidVerificationKeyRelationship::Authentication),
			RuntimeCall::Schema { .. } =>
				Ok(pallet_did::DidVerificationKeyRelationship::AssertionMethod),
			RuntimeCall::Stream { .. } =>
				Ok(pallet_did::DidVerificationKeyRelationship::AssertionMethod),
			RuntimeCall::Registry(pallet_registry::Call::add_admin_delegate { .. }) =>
				Ok(pallet_did::DidVerificationKeyRelationship::CapabilityDelegation),
			RuntimeCall::Registry(pallet_registry::Call::add_delegate { .. }) =>
				Ok(pallet_did::DidVerificationKeyRelationship::CapabilityDelegation),
			RuntimeCall::Registry(pallet_registry::Call::remove_delegate { .. }) =>
				Ok(pallet_did::DidVerificationKeyRelationship::CapabilityDelegation),
			RuntimeCall::Registry(pallet_registry::Call::create { .. }) =>
				Ok(pallet_did::DidVerificationKeyRelationship::AssertionMethod),
			RuntimeCall::Registry(pallet_registry::Call::archive { .. }) =>
				Ok(pallet_did::DidVerificationKeyRelationship::AssertionMethod),
			RuntimeCall::Registry(pallet_registry::Call::restore { .. }) =>
				Ok(pallet_did::DidVerificationKeyRelationship::AssertionMethod),
			RuntimeCall::Utility(pallet_utility::Call::batch { calls }) =>
				single_key_relationship(&calls[..]),
			RuntimeCall::Utility(pallet_utility::Call::batch_all { calls }) =>
				single_key_relationship(&calls[..]),
			RuntimeCall::Utility(pallet_utility::Call::force_batch { calls }) =>
				single_key_relationship(&calls[..]),
>>>>>>> e73afba6
			#[cfg(not(feature = "runtime-benchmarks"))]
			_ => Err(pallet_did::RelationshipDeriveError::NotCallableByDid),
			// By default, returns the authentication key
			#[cfg(feature = "runtime-benchmarks")]
			_ => Ok(pallet_did::DidVerificationKeyRelationship::Authentication),
		}
	}

	// Always return a System::remark() extrinsic call
	#[cfg(feature = "runtime-benchmarks")]
	fn get_call_for_did_call_benchmark() -> Self {
		RuntimeCall::System(frame_system::Call::remark { remark: vec![] })
	}
}

/// The address format for describing accounts.
pub type Address = sp_runtime::MultiAddress<AccountId, ()>;
/// Block header type as expected by this runtime.
pub type Header = generic::Header<BlockNumber, BlakeTwo256>;
/// Block type as expected by this runtime.
pub type Block = generic::Block<Header, UncheckedExtrinsic>;
/// A Block signed with a Justification
pub type SignedBlock = generic::SignedBlock<Block>;
/// `BlockId` type as expected by this runtime.
pub type BlockId = generic::BlockId<Block>;
/// The `SignedExtension` to the basic transaction logic.
pub type SignedExtra = (
	frame_system::CheckNonZeroSender<Runtime>,
	frame_system::CheckSpecVersion<Runtime>,
	frame_system::CheckTxVersion<Runtime>,
	frame_system::CheckGenesis<Runtime>,
	frame_system::CheckMortality<Runtime>,
	frame_system::CheckNonce<Runtime>,
	frame_system::CheckWeight<Runtime>,
	pallet_extrinsic_authorship::CheckExtrinsicAuthor<Runtime>,
	pallet_transaction_payment::ChargeTransactionPayment<Runtime>,
);

/// Unchecked extrinsic type as expected by this runtime.
pub type UncheckedExtrinsic =
	generic::UncheckedExtrinsic<Address, RuntimeCall, Signature, SignedExtra>;
/// Extrinsic type that has already been checked.
pub type CheckedExtrinsic = generic::CheckedExtrinsic<AccountId, RuntimeCall, SignedExtra>;

/// Executive: handles dispatch to the various modules.
pub type Executive = frame_executive::Executive<
	Runtime,
	Block,
	frame_system::ChainContext<Runtime>,
	Runtime,
	AllPalletsWithSystem,
>;
/// The payload being signed in transactions.
pub type SignedPayload = generic::SignedPayload<RuntimeCall, SignedExtra>;

#[cfg(feature = "runtime-benchmarks")]
#[macro_use]
extern crate frame_benchmarking;

#[cfg(feature = "runtime-benchmarks")]
mod benches {
	define_benchmarks!(
		[frame_benchmarking, BaselineBench::<Runtime>]
		[pallet_babe, Babe]
		[pallet_balances, Balances]
		[pallet_collective, Council]
		[pallet_democracy, Democracy]
		[pallet_grandpa, Grandpa]
		[pallet_identity, Identity]
		[pallet_im_online, ImOnline]
		[pallet_indices, Indices]
		[pallet_membership, TechnicalMembership]
		[pallet_message_queue, MessageQueue]
		[pallet_multisig, Multisig]
		[pallet_preimage, Preimage]
		[pallet_remark, Remark]
		[pallet_scheduler, Scheduler]
		[frame_system, SystemBench::<Runtime>]
		[pallet_timestamp, Timestamp]
		[pallet_treasury, Treasury]
		[pallet_utility, Utility]
		[pallet_schema, Schema]
		[pallet_stream, Stream]
		[pallet_scoring, Scoring]
		[pallet_registry, Registry]
		[pallet_did, Did]
		[pallet_did_names, DidNames]
		[pallet_extrinsic_authorship, ExtrinsicAuthorship]
		[pallet_sudo, Sudo]
	);
}

#[cfg(not(feature = "disable-runtime-api"))]
sp_api::impl_runtime_apis! {
	impl sp_api::Core<Block> for Runtime {
		fn version() -> RuntimeVersion {
			VERSION
		}

		fn execute_block(block: Block) {
			Executive::execute_block(block);
		}

		fn initialize_block(header: &<Block as BlockT>::Header) {
			Executive::initialize_block(header)
		}
	}

	impl sp_api::Metadata<Block> for Runtime {
		fn metadata() -> OpaqueMetadata {
			OpaqueMetadata::new(Runtime::metadata().into())
		}

		fn metadata_at_version(version: u32) -> Option<OpaqueMetadata> {
			Runtime::metadata_at_version(version)
		}

		fn metadata_versions() -> sp_std::vec::Vec<u32> {
			Runtime::metadata_versions()
		}
	}

	impl sp_block_builder::BlockBuilder<Block> for Runtime {
		fn apply_extrinsic(extrinsic: <Block as BlockT>::Extrinsic) -> ApplyExtrinsicResult {
			Executive::apply_extrinsic(extrinsic)
		}

		fn finalize_block() -> <Block as BlockT>::Header {
			Executive::finalize_block()
		}

		fn inherent_extrinsics(data: InherentData) -> Vec<<Block as BlockT>::Extrinsic> {
			data.create_extrinsics()
		}

		fn check_inherents(block: Block, data: InherentData) -> CheckInherentsResult {
			data.check_extrinsics(&block)
		}
	}

	impl sp_transaction_pool::runtime_api::TaggedTransactionQueue<Block> for Runtime {
		fn validate_transaction(
			source: TransactionSource,
			tx: <Block as BlockT>::Extrinsic,
			block_hash: <Block as BlockT>::Hash,
		) -> TransactionValidity {
			Executive::validate_transaction(source, tx, block_hash)
		}
	}

	impl sp_offchain::OffchainWorkerApi<Block> for Runtime {
		fn offchain_worker(header: &<Block as BlockT>::Header) {
			Executive::offchain_worker(header)
		}
	}

	impl sp_consensus_grandpa::GrandpaApi<Block> for Runtime {
		fn grandpa_authorities() -> sp_consensus_grandpa::AuthorityList {
			Grandpa::grandpa_authorities()
		}

		fn current_set_id() -> sp_consensus_grandpa::SetId {
			Grandpa::current_set_id()
		}

		fn submit_report_equivocation_unsigned_extrinsic(
			equivocation_proof: sp_consensus_grandpa::EquivocationProof<
				<Block as BlockT>::Hash,
				NumberFor<Block>,
			>,
			key_owner_proof: sp_consensus_grandpa::OpaqueKeyOwnershipProof,
		) -> Option<()> {
			let key_owner_proof = key_owner_proof.decode()?;

			Grandpa::submit_unsigned_equivocation_report(
				equivocation_proof,
				key_owner_proof,
			)
		}

		fn generate_key_ownership_proof(
			_set_id: sp_consensus_grandpa::SetId,
			authority_id: GrandpaId,
		) -> Option<sp_consensus_grandpa::OpaqueKeyOwnershipProof> {
			use codec::Encode;

			Historical::prove((sp_consensus_grandpa::KEY_TYPE, authority_id))
				.map(|p| p.encode())
				.map(sp_consensus_grandpa::OpaqueKeyOwnershipProof::new)
		}
	}

	impl sp_consensus_babe::BabeApi<Block> for Runtime {
		fn configuration() -> sp_consensus_babe::BabeConfiguration {
			let epoch_config = Babe::epoch_config().unwrap_or(BABE_GENESIS_EPOCH_CONFIG);
			sp_consensus_babe::BabeConfiguration {
				slot_duration: Babe::slot_duration(),
				epoch_length: EpochDuration::get(),
				c: epoch_config.c,
				authorities: Babe::authorities().to_vec(),
				randomness: Babe::randomness(),
				allowed_slots: epoch_config.allowed_slots,
			}
		}

		fn current_epoch_start() -> sp_consensus_babe::Slot {
			Babe::current_epoch_start()
		}

		fn current_epoch() -> sp_consensus_babe::Epoch {
			Babe::current_epoch()
		}

		fn next_epoch() -> sp_consensus_babe::Epoch {
			Babe::next_epoch()
		}

		fn generate_key_ownership_proof(
			_slot: sp_consensus_babe::Slot,
			authority_id: sp_consensus_babe::AuthorityId,
		) -> Option<sp_consensus_babe::OpaqueKeyOwnershipProof> {
			use codec::Encode;

			Historical::prove((sp_consensus_babe::KEY_TYPE, authority_id))
				.map(|p| p.encode())
				.map(sp_consensus_babe::OpaqueKeyOwnershipProof::new)
		}

		fn submit_report_equivocation_unsigned_extrinsic(
			equivocation_proof: sp_consensus_babe::EquivocationProof<<Block as BlockT>::Header>,
			key_owner_proof: sp_consensus_babe::OpaqueKeyOwnershipProof,
		) -> Option<()> {
			let key_owner_proof = key_owner_proof.decode()?;

			Babe::submit_unsigned_equivocation_report(
				equivocation_proof,
				key_owner_proof,
			)
		}
	}

	impl sp_authority_discovery::AuthorityDiscoveryApi<Block> for Runtime {
		fn authorities() -> Vec<AuthorityDiscoveryId> {
			AuthorityDiscovery::authorities()
		}
	}

	impl frame_system_rpc_runtime_api::AccountNonceApi<Block, AccountId, Index> for Runtime {
		fn account_nonce(account: AccountId) -> Index {
			System::account_nonce(account)
		}
	}

	impl pallet_did_runtime_api::Did<
		Block,
		DidIdentifier,
		Hash,
		BlockNumber
	> for Runtime {
		fn query(did: DidIdentifier) -> Option<
			pallet_did_runtime_api::RawDidLinkedInfo<
				DidIdentifier,
				Hash,
				BlockNumber
			>
		> {
			let details = pallet_did::Did::<Runtime>::get(&did)?;
			let name = pallet_did_names::Names::<Runtime>::get(&did).map(Into::into);
			let service_endpoints = pallet_did::ServiceEndpoints::<Runtime>::iter_prefix(&did).map(|e| From::from(e.1)).collect();

			Some(pallet_did_runtime_api::RawDidLinkedInfo {
				identifier: did,
				name,
				service_endpoints,
				details: details.into(),
			})
		}
		fn query_by_name(name: Vec<u8>) -> Option<pallet_did_runtime_api::RawDidLinkedInfo<
				DidIdentifier,
				Hash,
				BlockNumber
			>
		> {
			let dname: pallet_did_names::did_name::AsciiDidName<Runtime> = name.try_into().ok()?;
			pallet_did_names::Owner::<Runtime>::get(&dname)
				.and_then(|owner_info| {
					pallet_did::Did::<Runtime>::get(&owner_info.owner).map(|details| (owner_info, details))
				})
				.map(|(owner_info, details)| {
					let service_endpoints = pallet_did::ServiceEndpoints::<Runtime>::iter_prefix(&owner_info.owner).map(|e| From::from(e.1)).collect();

					pallet_did_runtime_api::RawDidLinkedInfo{
						identifier: owner_info.owner,
						name: Some(dname.into()),
						service_endpoints,
						details: details.into(),
					}
			})
		}
	}

	impl pallet_transaction_payment_rpc_runtime_api::TransactionPaymentApi<
		Block,
		Balance,
	> for Runtime {
		fn query_info(uxt: <Block as BlockT>::Extrinsic, len: u32) -> RuntimeDispatchInfo<Balance> {
			TransactionPayment::query_info(uxt, len)
		}
		fn query_fee_details(uxt: <Block as BlockT>::Extrinsic, len: u32) -> FeeDetails<Balance> {
			TransactionPayment::query_fee_details(uxt, len)
		}
		fn query_weight_to_fee(weight: Weight) -> Balance {
			TransactionPayment::weight_to_fee(weight)
		}
		fn query_length_to_fee(length: u32) -> Balance {
			TransactionPayment::length_to_fee(length)
		}
	}

	impl pallet_transaction_payment_rpc_runtime_api::TransactionPaymentCallApi<Block, Balance, RuntimeCall>
		for Runtime
	{
		fn query_call_info(call: RuntimeCall, len: u32) -> RuntimeDispatchInfo<Balance> {
			TransactionPayment::query_call_info(call, len)
		}
		fn query_call_fee_details(call: RuntimeCall, len: u32) -> FeeDetails<Balance> {
			TransactionPayment::query_call_fee_details(call, len)
		}
		fn query_weight_to_fee(weight: Weight) -> Balance {
			TransactionPayment::weight_to_fee(weight)
		}
		fn query_length_to_fee(length: u32) -> Balance {
			TransactionPayment::length_to_fee(length)
		}
	}


	impl sp_session::SessionKeys<Block> for Runtime {
		fn generate_session_keys(seed: Option<Vec<u8>>) -> Vec<u8> {
			SessionKeys::generate(seed)
		}

		fn decode_session_keys(
			encoded: Vec<u8>,
		) -> Option<Vec<(Vec<u8>, KeyTypeId)>> {
			SessionKeys::decode_into_raw_public_keys(&encoded)
		}
	}




	#[cfg(feature = "try-runtime")]
	impl frame_try_runtime::TryRuntime<Block> for Runtime {
		fn on_runtime_upgrade() -> (Weight, Weight) {
			// NOTE: intentional unwrap: we don't want to propagate the error backwards, and want to
			// have a backtrace here. If any of the pre/post migration checks fail, we shall stop
			// right here and right now.
			let weight = Executive::try_runtime_upgrade().unwrap();
			(weight, RuntimeBlockWeights::get().max_block)
		}

		fn execute_block(
			block: Block,
			state_root_check: bool,
			select: frame_try_runtime::TryStateSelect
		) -> Weight {
			log::info!(
				target: "cord-runtime",
				"try-runtime: executing block {:?} / root checks: {:?} / try-state-select: {:?}",
				block.header.hash(),
				state_root_check,
				select,
			);
			// NOTE: intentional unwrap: we don't want to propagate the error backwards, and want to
			// have a backtrace here.
			Executive::try_execute_block(block, state_root_check, select).unwrap()
		}
	}

	#[cfg(feature = "runtime-benchmarks")]
	impl frame_benchmarking::Benchmark<Block> for Runtime {
		fn benchmark_metadata(extra: bool) -> (
			Vec<frame_benchmarking::BenchmarkList>,
			Vec<frame_support::traits::StorageInfo>,
		) {
			use frame_benchmarking::{baseline, Benchmarking, BenchmarkList};
			use frame_support::traits::StorageInfoTrait;

			use frame_system_benchmarking::Pallet as SystemBench;
			use baseline::Pallet as BaselineBench;

			let mut list = Vec::<BenchmarkList>::new();
			list_benchmarks!(list, extra);

			let storage_info = AllPalletsWithSystem::storage_info();
			return (list, storage_info)
		}

		fn dispatch_benchmark(
			config: frame_benchmarking::BenchmarkConfig,
		) -> Result<
			Vec<frame_benchmarking::BenchmarkBatch>,
			sp_runtime::RuntimeString,
		> {
			use frame_benchmarking::{baseline, Benchmarking, BenchmarkBatch, TrackedStorageKey};
			use frame_system_benchmarking::Pallet as SystemBench;
			use baseline::Pallet as BaselineBench;

			impl frame_system_benchmarking::Config for Runtime {}
			impl baseline::Config for Runtime {}

			use frame_support::traits::WhitelistedStorageKeys;
			let mut whitelist: Vec<TrackedStorageKey> = AllPalletsWithSystem::whitelisted_storage_keys();

			let treasury_key = frame_system::Account::<Runtime>::hashed_key_for(Treasury::account_id());
			whitelist.push(treasury_key.to_vec().into());

			let mut batches = Vec::<BenchmarkBatch>::new();
			let params = (&config, &whitelist);
			add_benchmarks!(params, batches);
			Ok(batches)
		}
	}
}

#[cfg(test)]
mod tests {
	use super::*;
	use frame_system::offchain::CreateSignedTransaction;

	#[test]
	fn validate_transaction_submitter_bounds() {
		fn is_submit_signed_transaction<T>()
		where
			T: CreateSignedTransaction<RuntimeCall>,
		{
		}

		is_submit_signed_transaction::<Runtime>();
	}
	#[test]
	fn call_size() {
		let size = core::mem::size_of::<RuntimeCall>();
		assert!(
			size <= CALL_PARAMS_MAX_SIZE,
			"size of RuntimeCall {} is more than {CALL_PARAMS_MAX_SIZE} bytes.
			 Some calls have too big arguments, use Box to reduce the size of RuntimeCall.
			 If the limit is too strong, maybe consider increase the limit.",
			size,
		);
	}
}<|MERGE_RESOLUTION|>--- conflicted
+++ resolved
@@ -924,7 +924,7 @@
 	type OriginSuccess = pallet_did::DidRawOrigin<AccountId, DidIdentifier>;
 	type RuntimeEvent = RuntimeEvent;
 	type MinScoreValue = MinScoreValue;
-    type MaxScoreValue = MaxScoreValue;
+  type MaxScoreValue = MaxScoreValue;
 	type WeightInfo = weights::pallet_scoring::WeightInfo<Runtime>;
 	type ValueLimit = ConstU32<72>;
 }
@@ -1009,7 +1009,6 @@
 		}
 		match self {
 			// DID creation is not allowed through the DID proxy.
-<<<<<<< HEAD
 			RuntimeCall::Did(pallet_did::Call::create { .. }) => {
 				Err(pallet_did::RelationshipDeriveError::NotCallableByDid)
 			},
@@ -1055,36 +1054,7 @@
 			RuntimeCall::Utility(pallet_utility::Call::force_batch { calls }) => {
 				single_key_relationship(&calls[..])
 			},
-=======
-			RuntimeCall::Did(pallet_did::Call::create { .. }) =>
-				Err(pallet_did::RelationshipDeriveError::NotCallableByDid),
-			RuntimeCall::Did { .. } =>
-				Ok(pallet_did::DidVerificationKeyRelationship::Authentication),
-			RuntimeCall::DidNames { .. } =>
-				Ok(pallet_did::DidVerificationKeyRelationship::Authentication),
-			RuntimeCall::Schema { .. } =>
-				Ok(pallet_did::DidVerificationKeyRelationship::AssertionMethod),
-			RuntimeCall::Stream { .. } =>
-				Ok(pallet_did::DidVerificationKeyRelationship::AssertionMethod),
-			RuntimeCall::Registry(pallet_registry::Call::add_admin_delegate { .. }) =>
-				Ok(pallet_did::DidVerificationKeyRelationship::CapabilityDelegation),
-			RuntimeCall::Registry(pallet_registry::Call::add_delegate { .. }) =>
-				Ok(pallet_did::DidVerificationKeyRelationship::CapabilityDelegation),
-			RuntimeCall::Registry(pallet_registry::Call::remove_delegate { .. }) =>
-				Ok(pallet_did::DidVerificationKeyRelationship::CapabilityDelegation),
-			RuntimeCall::Registry(pallet_registry::Call::create { .. }) =>
-				Ok(pallet_did::DidVerificationKeyRelationship::AssertionMethod),
-			RuntimeCall::Registry(pallet_registry::Call::archive { .. }) =>
-				Ok(pallet_did::DidVerificationKeyRelationship::AssertionMethod),
-			RuntimeCall::Registry(pallet_registry::Call::restore { .. }) =>
-				Ok(pallet_did::DidVerificationKeyRelationship::AssertionMethod),
-			RuntimeCall::Utility(pallet_utility::Call::batch { calls }) =>
-				single_key_relationship(&calls[..]),
-			RuntimeCall::Utility(pallet_utility::Call::batch_all { calls }) =>
-				single_key_relationship(&calls[..]),
-			RuntimeCall::Utility(pallet_utility::Call::force_batch { calls }) =>
-				single_key_relationship(&calls[..]),
->>>>>>> e73afba6
+
 			#[cfg(not(feature = "runtime-benchmarks"))]
 			_ => Err(pallet_did::RelationshipDeriveError::NotCallableByDid),
 			// By default, returns the authentication key
